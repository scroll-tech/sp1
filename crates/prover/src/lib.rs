//! An end-to-end-prover implementation for the SP1 RISC-V zkVM.
//!
//! Seperates the proof generation process into multiple stages:
//!
//! 1. Generate shard proofs which split up and prove the valid execution of a RISC-V program.
//! 2. Compress shard proofs into a single shard proof.
//! 3. Wrap the shard proof into a SNARK-friendly field.
//! 4. Wrap the last shard proof, proven over the SNARK-friendly field, into a PLONK proof.

#![allow(clippy::too_many_arguments)]
#![allow(clippy::new_without_default)]
#![allow(clippy::collapsible_else_if)]

pub mod build;
pub mod components;
pub mod types;
pub mod utils;
pub mod verify;

use std::{
    borrow::Borrow,
    env,
    num::NonZeroUsize,
    path::Path,
    sync::{
        atomic::{AtomicUsize, Ordering},
        mpsc::sync_channel,
        Arc, Mutex,
    },
    thread,
};

use itertools::Itertools;
use lru::LruCache;

use tracing::instrument;

use p3_baby_bear::BabyBear;
use p3_challenger::CanObserve;
use p3_field::{AbstractField, PrimeField};
use p3_matrix::dense::RowMajorMatrix;
use sp1_core_executor::{ExecutionError, ExecutionReport, Executor, Program, SP1Context};
use sp1_core_machine::{
    io::{SP1PublicValues, SP1Stdin},
    reduce::SP1ReduceProof,
    riscv::RiscvAir,
    utils::{concurrency::TurnBasedSync, SP1CoreProverError},
};
use sp1_stark::MachineProvingKey;

use sp1_primitives::hash_deferred_proof;

use sp1_recursion_compiler::{
    circuit::AsmCompiler,
    config::InnerConfig,
    ir::{Builder, Witness},
};

pub use sp1_recursion_gnark_ffi::proof::{Groth16Bn254Proof, PlonkBn254Proof};
use sp1_recursion_gnark_ffi::{groth16_bn254::Groth16Bn254Prover, plonk_bn254::PlonkBn254Prover};

use sp1_stark::{
    air::PublicValues, baby_bear_poseidon2::BabyBearPoseidon2, Challenge, Challenger,
    MachineProver, MachineVerificationError, SP1CoreOpts, SP1ProverOpts, ShardProof,
    StarkGenericConfig, StarkVerifyingKey, Val, Word, DIGEST_SIZE,
};

use sp1_recursion_core_v2::{
    air::RecursionPublicValues, machine::RecursionAir, runtime::ExecutionRecord,
    stark::config::BabyBearPoseidon2Outer, RecursionProgram, Runtime as RecursionRuntime,
};

use sp1_recursion_circuit_v2::{
    hash::FieldHasher,
    machine::{
        SP1CompressRootVerifier, SP1CompressRootVerifierWithVKey, SP1CompressShape,
        SP1CompressWithVKeyVerifier, SP1CompressWithVKeyWitnessValues, SP1CompressWitnessValues,
        SP1DeferredVerifier, SP1DeferredWitnessValues, SP1MerkleProofWitnessValues,
        SP1RecursionShape, SP1RecursionWitnessValues, SP1RecursiveVerifier,
    },
    merkle_tree::MerkleTree,
    witness::Witnessable,
};

pub use types::*;
use utils::{sp1_commited_values_digest_bn254, sp1_vkey_digest_bn254, words_to_bytes};

use components::{DefaultProverComponents, SP1ProverComponents};

pub use sp1_core_machine::SP1_CIRCUIT_VERSION;

/// The configuration for the core prover.
pub type CoreSC = BabyBearPoseidon2;

/// The configuration for the inner prover.
pub type InnerSC = BabyBearPoseidon2;

/// The configuration for the outer prover.
pub type OuterSC = BabyBearPoseidon2Outer;

const COMPRESS_DEGREE: usize = 3;
const SHRINK_DEGREE: usize = 3;
const WRAP_DEGREE: usize = 17;

const CORE_CACHE_SIZE: usize = 100;
const COMPRESS_CACHE_SIZE: usize = 10;

pub type CompressAir<F> = RecursionAir<F, COMPRESS_DEGREE, 0>;
pub type ShrinkAir<F> = RecursionAir<F, SHRINK_DEGREE, 0>;
pub type WrapAir<F> = RecursionAir<F, WRAP_DEGREE, 0>;

/// A end-to-end prover implementation for the SP1 RISC-V zkVM.
pub struct SP1Prover<C: SP1ProverComponents = DefaultProverComponents> {
    /// The machine used for proving the core step.
    pub core_prover: C::CoreProver,

    /// The machine used for proving the recursive and reduction steps.
    pub compress_prover: C::CompressProver,

    /// The machine used for proving the shrink step.
    pub shrink_prover: C::ShrinkProver,

    /// The machine used for proving the wrapping step.
    pub wrap_prover: C::WrapProver,

    pub recursion_programs: Mutex<LruCache<SP1RecursionShape, Arc<RecursionProgram<BabyBear>>>>,

    pub recursion_cache_misses: AtomicUsize,

    pub compress_programs: Mutex<LruCache<SP1CompressShape, Arc<RecursionProgram<BabyBear>>>>,

    pub compress_cache_misses: AtomicUsize,

    pub root: <InnerSC as FieldHasher<BabyBear>>::Digest,

    pub allowed_vkeys: Vec<<InnerSC as FieldHasher<BabyBear>>::Digest>,

    pub merkle_tree: MerkleTree<BabyBear, InnerSC>,
}

impl<C: SP1ProverComponents> SP1Prover<C> {
    /// Initializes a new [SP1Prover].
    #[instrument(name = "initialize prover", level = "debug", skip_all)]
    pub fn new() -> Self {
        Self::uninitialized()
    }

    /// Creates a new [SP1Prover] with lazily initialized components.
    pub fn uninitialized() -> Self {
        // Initialize the provers.
        let core_machine = RiscvAir::machine(CoreSC::default());
        let core_prover = C::CoreProver::new(core_machine);

        let compress_machine = CompressAir::compress_machine(InnerSC::default());
        let compress_prover = C::CompressProver::new(compress_machine);

        // TODO: Put the correct shrink and wrap machines here.
        let shrink_machine = ShrinkAir::shrink_machine(InnerSC::compressed());
        let shrink_prover = C::ShrinkProver::new(shrink_machine);

        let wrap_machine = WrapAir::wrap_machine(OuterSC::default());
        let wrap_prover = C::WrapProver::new(wrap_machine);

        let core_cache_size = NonZeroUsize::new(
            env::var("PROVER_CORE_CACHE_SIZE")
                .unwrap_or_else(|_| CORE_CACHE_SIZE.to_string())
                .parse()
                .unwrap_or(CORE_CACHE_SIZE),
        )
        .expect("PROVER_CORE_CACHE_SIZE must be a non-zero usize");

        let compress_cache_size = NonZeroUsize::new(
            env::var("PROVER_COMPRESS_CACHE_SIZE")
                .unwrap_or_else(|_| CORE_CACHE_SIZE.to_string())
                .parse()
                .unwrap_or(COMPRESS_CACHE_SIZE),
        )
        .expect("PROVER_COMPRESS_CACHE_SIZE must be a non-zero usize");

        let allowed_vkeys = vec![<InnerSC as FieldHasher<BabyBear>>::Digest::default(); 1 << 16];

        let (root, merkle_tree) = MerkleTree::commit(allowed_vkeys.clone());

        Self {
            core_prover,
            compress_prover,
            shrink_prover,
            wrap_prover,
            recursion_programs: Mutex::new(LruCache::new(core_cache_size)),
            recursion_cache_misses: AtomicUsize::new(0),
            compress_programs: Mutex::new(LruCache::new(compress_cache_size)),
            compress_cache_misses: AtomicUsize::new(0),
            root,
            merkle_tree,
            allowed_vkeys,
        }
    }

    /// Fully initializes the programs, proving keys, and verifying keys that are normally
    /// lazily initialized.
    pub fn initialize(&mut self) {}

    /// Creates a proving key and a verifying key for a given RISC-V ELF.
    #[instrument(name = "setup", level = "debug", skip_all)]
    pub fn setup(&self, elf: &[u8]) -> (SP1ProvingKey, SP1VerifyingKey) {
        let program = Program::from(elf).unwrap();
        let (pk, vk) = self.core_prover.setup(&program);
        let vk = SP1VerifyingKey { vk };
        let pk = SP1ProvingKey { pk: pk.to_host(), elf: elf.to_vec(), vk: vk.clone() };
        (pk, vk)
    }

    /// Generate a proof of an SP1 program with the specified inputs.
    #[instrument(name = "execute", level = "info", skip_all)]
    pub fn execute<'a>(
        &'a self,
        elf: &[u8],
        stdin: &SP1Stdin,
        mut context: SP1Context<'a>,
    ) -> Result<(SP1PublicValues, ExecutionReport), ExecutionError> {
        context.subproof_verifier.replace(Arc::new(self));
        let program = Program::from(elf).unwrap();
        let opts = SP1CoreOpts::default();
        let mut runtime = Executor::with_context(program, opts, context);
        runtime.write_vecs(&stdin.buffer);
        for (proof, vkey) in stdin.proofs.iter() {
            runtime.write_proof(proof.clone(), vkey.clone());
        }
        runtime.run_fast()?;
        Ok((SP1PublicValues::from(&runtime.state.public_values_stream), runtime.report))
    }

    /// Generate shard proofs which split up and prove the valid execution of a RISC-V program with
    /// the core prover. Uses the provided context.
    #[instrument(name = "prove_core", level = "info", skip_all)]
    pub fn prove_core<'a>(
        &'a self,
        pk: &SP1ProvingKey,
        stdin: &SP1Stdin,
        opts: SP1ProverOpts,
        mut context: SP1Context<'a>,
    ) -> Result<SP1CoreProof, SP1CoreProverError> {
        context.subproof_verifier.replace(Arc::new(self));
        let program = Program::from(&pk.elf).unwrap();
        let (proof, public_values_stream, cycles) = sp1_core_machine::utils::prove_with_context::<
            _,
            C::CoreProver,
        >(
            &self.core_prover,
            &<C::CoreProver as MachineProver<BabyBearPoseidon2, RiscvAir<BabyBear>>>::DeviceProvingKey::from_host(
                &pk.pk,
            ),
            program,
            stdin,
            opts.core_opts,
            context,
        )?;
        Self::check_for_high_cycles(cycles);
        let public_values = SP1PublicValues::from(&public_values_stream);
        Ok(SP1CoreProof {
            proof: SP1CoreProofData(proof.shard_proofs),
            stdin: stdin.clone(),
            public_values,
            cycles,
        })
    }

    pub fn recursion_program(
        &self,
        input: &SP1RecursionWitnessValues<CoreSC>,
    ) -> Arc<RecursionProgram<BabyBear>> {
        let mut cache = self.recursion_programs.lock().unwrap();
        cache
            .get_or_insert(input.shape(), || {
                let misses = self.recursion_cache_misses.fetch_add(1, Ordering::Relaxed);
                tracing::debug!("Core cache miss, misses: {}", misses);
                // Get the operations.
                let builder_span = tracing::debug_span!("build recursion program").entered();
                let mut builder = Builder::<InnerConfig>::default();
                let input = input.read(&mut builder);
                SP1RecursiveVerifier::verify(&mut builder, self.core_prover.machine(), input);
                let operations = builder.into_operations();
                builder_span.exit();

                // Compile the program.
                let compiler_span = tracing::debug_span!("compile recursion program").entered();
                let mut compiler = AsmCompiler::<InnerConfig>::default();
                let program = Arc::new(compiler.compile(operations));
                compiler_span.exit();
                program
            })
            .clone()
    }

    pub fn compress_program(
        &self,
        input: &SP1CompressWithVKeyWitnessValues<InnerSC>,
    ) -> Arc<RecursionProgram<BabyBear>> {
        let mut cache = self.compress_programs.lock().unwrap();
        cache
            .get_or_insert(input.shape(), || {
                let misses = self.compress_cache_misses.fetch_add(1, Ordering::Relaxed);
                tracing::debug!("Compress cache miss, misses: {}", misses);
                // Get the operations.
                let builder_span = tracing::debug_span!("build compress program").entered();
                let mut builder = Builder::<InnerConfig>::default();
                let input = input.read(&mut builder);
                SP1CompressWithVKeyVerifier::verify(
                    &mut builder,
                    self.compress_prover.machine(),
                    input,
                );
                let operations = builder.into_operations();
                builder_span.exit();

                // Compile the program.
                let compiler_span = tracing::debug_span!("compile compress program").entered();
                let mut compiler = AsmCompiler::<InnerConfig>::default();
                let program = Arc::new(compiler.compile(operations));
                compiler_span.exit();
                program
            })
            .clone()
    }

    pub fn shrink_program(
        &self,
        input: &SP1CompressWithVKeyWitnessValues<InnerSC>,
    ) -> Arc<RecursionProgram<BabyBear>> {
        // Get the operations.
        let builder_span = tracing::debug_span!("build shrink program").entered();
        let mut builder = Builder::<InnerConfig>::default();
        let input = input.read(&mut builder);
        SP1CompressRootVerifierWithVKey::verify(
            &mut builder,
            self.compress_prover.machine(),
            input,
        );
        let operations = builder.into_operations();
        builder_span.exit();

        // Compile the program.
        let compiler_span = tracing::debug_span!("compile shrink program").entered();
        let mut compiler = AsmCompiler::<InnerConfig>::default();
        let mut program = compiler.compile(operations);
        program.shape = Some(ShrinkAir::<BabyBear>::shrink_shape());
        let program = Arc::new(program);
        compiler_span.exit();
        program
    }

    pub fn wrap_program(
        &self,
        input: &SP1CompressWitnessValues<InnerSC>,
    ) -> Arc<RecursionProgram<BabyBear>> {
        // Get the operations.
        let builder_span = tracing::debug_span!("build compress program").entered();
        let mut builder = Builder::<InnerConfig>::default();

        let input = input.read(&mut builder);
        // Verify the proof.
        SP1CompressRootVerifier::verify(&mut builder, self.shrink_prover.machine(), input);

        let operations = builder.into_operations();
        builder_span.exit();

        // Compile the program.
        let compiler_span = tracing::debug_span!("compile compress program").entered();
        let mut compiler = AsmCompiler::<InnerConfig>::default();
        let program = Arc::new(compiler.compile(operations));
        compiler_span.exit();
        program
    }

    pub fn deferred_program(
        &self,
        input: &SP1DeferredWitnessValues<InnerSC>,
    ) -> Arc<RecursionProgram<BabyBear>> {
        // Compile the program.

        // Get the operations.
        let operations_span =
            tracing::debug_span!("Get operations for the deferred program").entered();
        let mut builder = Builder::<InnerConfig>::default();
        let input_read_span = tracing::debug_span!("Read input values").entered();
        let input = input.read(&mut builder);
        input_read_span.exit();
        let verify_span = tracing::debug_span!("Verify deferred program").entered();
        SP1DeferredVerifier::verify(&mut builder, self.compress_prover.machine(), input);
        verify_span.exit();
        let operations = builder.into_operations();
        operations_span.exit();

        // Compile the program.
        tracing::debug_span!("Compile compress program").in_scope(|| {
            let mut compiler = AsmCompiler::<InnerConfig>::default();
            Arc::new(compiler.compile(operations))
        })
    }

    pub fn get_recursion_core_inputs(
        &self,
        vk: &StarkVerifyingKey<CoreSC>,
        leaf_challenger: &Challenger<CoreSC>,
        shard_proofs: &[ShardProof<CoreSC>],
        batch_size: usize,
        is_complete: bool,
    ) -> Vec<SP1RecursionWitnessValues<CoreSC>> {
        let mut core_inputs = Vec::new();
        let mut reconstruct_challenger = self.core_prover.config().challenger();
        vk.observe_into(&mut reconstruct_challenger);

        // Prepare the inputs for the recursion programs.
        for (batch_idx, batch) in shard_proofs.chunks(batch_size).enumerate() {
            let proofs = batch.to_vec();

            core_inputs.push(SP1RecursionWitnessValues {
                vk: vk.clone(),
                shard_proofs: proofs.clone(),
                leaf_challenger: leaf_challenger.clone(),
                initial_reconstruct_challenger: reconstruct_challenger.clone(),
                is_complete,
                is_first_shard: batch_idx == 0,
            });
            assert_eq!(reconstruct_challenger.input_buffer.len(), 0);
            assert_eq!(reconstruct_challenger.sponge_state.len(), 16);
            assert_eq!(reconstruct_challenger.output_buffer.len(), 16);

            for proof in batch.iter() {
                reconstruct_challenger.observe(proof.commitment.main_commit);
                reconstruct_challenger
                    .observe_slice(&proof.public_values[0..self.core_prover.num_pv_elts()]);
            }
        }

        // Check that the leaf challenger is the same as the reconstruct challenger.
        assert_eq!(reconstruct_challenger.sponge_state, leaf_challenger.sponge_state);
        assert_eq!(reconstruct_challenger.input_buffer, leaf_challenger.input_buffer);
        assert_eq!(reconstruct_challenger.output_buffer, leaf_challenger.output_buffer);
        core_inputs
    }

    pub fn get_recursion_deferred_inputs<'a>(
        &'a self,
        vk: &'a StarkVerifyingKey<CoreSC>,
        leaf_challenger: &'a Challenger<InnerSC>,
        last_proof_pv: &PublicValues<Word<BabyBear>, BabyBear>,
        deferred_proofs: &[SP1ReduceProof<InnerSC>],
        batch_size: usize,
    ) -> Vec<SP1DeferredWitnessValues<InnerSC>> {
        // Prepare the inputs for the deferred proofs recursive verification.
        let mut deferred_digest = [Val::<InnerSC>::zero(); DIGEST_SIZE];
        let mut deferred_inputs = Vec::new();

        for batch in deferred_proofs.chunks(batch_size) {
            let vks_and_proofs =
                batch.iter().cloned().map(|proof| (proof.vk, proof.proof)).collect::<Vec<_>>();

            deferred_inputs.push(SP1DeferredWitnessValues {
                vks_and_proofs,
                start_reconstruct_deferred_digest: deferred_digest,
                is_complete: false,
                sp1_vk: vk.clone(),
                end_pc: Val::<InnerSC>::zero(),
                end_shard: last_proof_pv.shard + BabyBear::one(),
                end_execution_shard: last_proof_pv.execution_shard,
                init_addr_bits: last_proof_pv.last_init_addr_bits,
                finalize_addr_bits: last_proof_pv.last_finalize_addr_bits,
                leaf_challenger: leaf_challenger.clone(),
                committed_value_digest: last_proof_pv.committed_value_digest,
                deferred_proofs_digest: last_proof_pv.deferred_proofs_digest,
            });

            deferred_digest = Self::hash_deferred_proofs(deferred_digest, batch);
        }
        deferred_inputs
    }

    /// Generate the inputs for the first layer of recursive proofs.
    #[allow(clippy::type_complexity)]
    pub fn get_first_layer_inputs<'a>(
        &'a self,
        vk: &'a SP1VerifyingKey,
        leaf_challenger: &'a Challenger<InnerSC>,
        shard_proofs: &[ShardProof<InnerSC>],
        deferred_proofs: &[SP1ReduceProof<InnerSC>],
        batch_size: usize,
    ) -> Vec<SP1CircuitWitness> {
        let is_complete = shard_proofs.len() == 1 && deferred_proofs.is_empty();
        let core_inputs = self.get_recursion_core_inputs(
            &vk.vk,
            leaf_challenger,
            shard_proofs,
            batch_size,
            is_complete,
        );
        let last_proof_pv = shard_proofs.last().unwrap().public_values.as_slice().borrow();
        let deferred_inputs = self.get_recursion_deferred_inputs(
            &vk.vk,
            leaf_challenger,
            last_proof_pv,
            deferred_proofs,
            batch_size,
        );

        let mut inputs = Vec::new();
        inputs.extend(core_inputs.into_iter().map(SP1CircuitWitness::Core));
        inputs.extend(deferred_inputs.into_iter().map(SP1CircuitWitness::Deferred));
        inputs
    }

    /// Reduce shards proofs to a single shard proof using the recursion prover.
    #[instrument(name = "compress", level = "info", skip_all)]
<<<<<<< HEAD
=======
    #[instrument(name = "compress", level = "info", skip_all)]
>>>>>>> 390cabe5
    pub fn compress(
        &self,
        vk: &SP1VerifyingKey,
        proof: SP1CoreProof,
        deferred_proofs: Vec<SP1ReduceProof<InnerSC>>,
        opts: SP1ProverOpts,
    ) -> Result<SP1ReduceProof<InnerSC>, SP1RecursionProverError> {
        // Set the batch size for the reduction tree.
        let batch_size = 2;
        let first_layer_batch_size = 2;
        let shard_proofs = &proof.proof.0;

        // Get the leaf challenger.
        let mut leaf_challenger = self.core_prover.config().challenger();
        vk.vk.observe_into(&mut leaf_challenger);
        shard_proofs.iter().for_each(|proof| {
            leaf_challenger.observe(proof.commitment.main_commit);
            leaf_challenger.observe_slice(&proof.public_values[0..self.core_prover.num_pv_elts()]);
        });

        // Generate the first layer inputs.
        let first_layer_inputs = self.get_first_layer_inputs(
            vk,
            &leaf_challenger,
            shard_proofs,
            &deferred_proofs,
            first_layer_batch_size,
        );

        // Calculate the expected height of the tree.
        let mut expected_height = if first_layer_inputs.len() == 1 { 0 } else { 1 };
        let num_first_layer_inputs = first_layer_inputs.len();
        let mut num_layer_inputs = num_first_layer_inputs;
        while num_layer_inputs > batch_size {
            num_layer_inputs = (num_layer_inputs + 1) / 2;
            expected_height += 1;
        }

        // Generate the proofs.
        let span = tracing::Span::current().clone();
        let (vk, proof) = thread::scope(|s| {
            let _span = span.enter();

            // Spawn a worker that sends the first layer inputs to a bounded channel.
            let input_sync = Arc::new(TurnBasedSync::new());
            let (input_tx, input_rx) = sync_channel::<(usize, usize, SP1CircuitWitness)>(
                opts.recursion_opts.checkpoints_channel_capacity,
            );
            let input_tx = Arc::new(Mutex::new(input_tx));
            {
                let input_tx = Arc::clone(&input_tx);
                let input_sync = Arc::clone(&input_sync);
                s.spawn(move || {
                    for (index, input) in first_layer_inputs.into_iter().enumerate() {
                        input_sync.wait_for_turn(index);
                        input_tx.lock().unwrap().send((index, 0, input)).unwrap();
                        input_sync.advance_turn();
                    }
                });
            }

            // Spawn workers who generate the records and traces.
            let record_and_trace_sync = Arc::new(TurnBasedSync::new());
            let (record_and_trace_tx, record_and_trace_rx) =
                sync_channel::<(
                    usize,
                    usize,
                    Arc<RecursionProgram<BabyBear>>,
                    ExecutionRecord<BabyBear>,
                    Vec<(String, RowMajorMatrix<BabyBear>)>,
                )>(opts.recursion_opts.records_and_traces_channel_capacity);
            let record_and_trace_tx = Arc::new(Mutex::new(record_and_trace_tx));
            let record_and_trace_rx = Arc::new(Mutex::new(record_and_trace_rx));
            let input_rx = Arc::new(Mutex::new(input_rx));
            for _ in 0..opts.recursion_opts.trace_gen_workers {
                let record_and_trace_sync = Arc::clone(&record_and_trace_sync);
                let record_and_trace_tx = Arc::clone(&record_and_trace_tx);
                let input_rx = Arc::clone(&input_rx);
                let span = tracing::debug_span!("generate records and traces");
                s.spawn(move || {
                    let _span = span.enter();
                    loop {
                        let received = { input_rx.lock().unwrap().recv() };
                        if let Ok((index, height, input)) = received {
                            // Get the program and witness stream.
                            let (program, witness_stream) = tracing::debug_span!(
                                "Get program and witness stream"
                            )
                            .in_scope(|| match input {
                                SP1CircuitWitness::Core(input) => {
                                    let mut witness_stream = Vec::new();
                                    Witnessable::<InnerConfig>::write(&input, &mut witness_stream);
                                    (self.recursion_program(&input), witness_stream)
                                }
                                SP1CircuitWitness::Deferred(input) => {
                                    let mut witness_stream = Vec::new();
                                    Witnessable::<InnerConfig>::write(&input, &mut witness_stream);
                                    (self.deferred_program(&input), witness_stream)
                                }
                                SP1CircuitWitness::Compress(input) => {
                                    let mut witness_stream = Vec::new();

                                    let input_with_merkle = self.make_merkle_proofs(input);

                                    Witnessable::<InnerConfig>::write(
                                        &input_with_merkle,
                                        &mut witness_stream,
                                    );

                                    (self.compress_program(&input_with_merkle), witness_stream)
                                }
                            });

                            // Execute the runtime.
                            let record = tracing::debug_span!("execute runtime").in_scope(|| {
                                let mut runtime =
                                    RecursionRuntime::<Val<InnerSC>, Challenge<InnerSC>, _>::new(
                                        program.clone(),
                                        self.compress_prover.config().perm.clone(),
                                    );
                                runtime.witness_stream = witness_stream.into();
                                runtime
                                    .run()
                                    .map_err(|e| {
                                        SP1RecursionProverError::RuntimeError(e.to_string())
                                    })
                                    .unwrap();
                                runtime.record
                            });

                            // Generate the dependencies.
                            let mut records = vec![record];
                            tracing::debug_span!("generate dependencies").in_scope(|| {
                                self.compress_prover
                                    .machine()
                                    .generate_dependencies(&mut records, &opts.recursion_opts)
                            });

                            // Generate the traces.
                            let record = records.into_iter().next().unwrap();
                            let traces = tracing::debug_span!("generate traces")
                                .in_scope(|| self.compress_prover.generate_traces(&record));

                            // Wait for our turn to update the state.
                            record_and_trace_sync.wait_for_turn(index);

                            // Send the record and traces to the worker.
                            record_and_trace_tx
                                .lock()
                                .unwrap()
                                .send((index, height, program, record, traces))
                                .unwrap();

                            // Advance the turn.
                            record_and_trace_sync.advance_turn();
                        } else {
                            break;
                        }
                    }
                });
            }

            // Spawn workers who generate the compress proofs.
            let proofs_sync = Arc::new(TurnBasedSync::new());
            let (proofs_tx, proofs_rx) =
<<<<<<< HEAD
                sync_channel::<(usize, usize, ShardProof<BabyBearPoseidon2>, ReduceProgramType)>(
=======
                sync_channel::<(usize, usize, StarkVerifyingKey<InnerSC>, ShardProof<InnerSC>)>(
>>>>>>> 390cabe5
                    num_first_layer_inputs * 2,
                );
            let proofs_tx = Arc::new(Mutex::new(proofs_tx));
            let proofs_rx = Arc::new(Mutex::new(proofs_rx));
            let mut prover_handles = Vec::new();
            for _ in 0..opts.recursion_opts.shard_batch_size {
                let prover_sync = Arc::clone(&proofs_sync);
                let record_and_trace_rx = Arc::clone(&record_and_trace_rx);
                let proofs_tx = Arc::clone(&proofs_tx);
                let span = tracing::debug_span!("prove");
                let handle = s.spawn(move || {
                    let _span = span.enter();
                    loop {
                        let received = { record_and_trace_rx.lock().unwrap().recv() };
                        if let Ok((index, height, program, record, traces)) = received {
                            tracing::debug_span!("batch").in_scope(|| {
                                // Get the keys.
                                let (pk, vk) = tracing::debug_span!("Setup compress program")
                                    .in_scope(|| self.compress_prover.setup(&program));

                                // Observe the proving key.
                                let mut challenger = self.compress_prover.config().challenger();
                                tracing::debug_span!("observe proving key").in_scope(|| {
                                    pk.observe_into(&mut challenger);
                                });

                                #[cfg(feature = "debug")]
                                self.compress_prover.debug_constraints(
                                    &pk.to_host(),
                                    vec![record.clone()],
                                    &mut challenger.clone(),
                                );

                                // Commit to the record and traces.
                                let data = tracing::debug_span!("commit")
                                    .in_scope(|| self.compress_prover.commit(record, traces));

                                // Observe the commitment.
                                tracing::debug_span!("observe commitment").in_scope(|| {
                                    challenger.observe(data.main_commit);
                                    challenger.observe_slice(
                                        &data.public_values[0..self.compress_prover.num_pv_elts()],
                                    );
                                });

                                // Generate the proof.
                                let proof = tracing::debug_span!("open").in_scope(|| {
                                    self.compress_prover.open(&pk, data, &mut challenger).unwrap()
                                });

                                // Verify the proof.
                                #[cfg(feature = "debug")]
                                self.compress_prover
                                    .machine()
                                    .verify(
                                        &vk,
                                        &sp1_stark::MachineProof {
                                            shard_proofs: vec![proof.clone()],
                                        },
                                        &mut self.compress_prover.config().challenger(),
                                    )
                                    .unwrap();

                                // Wait for our turn to update the state.
                                prover_sync.wait_for_turn(index);

                                // Send the proof.
                                proofs_tx.lock().unwrap().send((index, height, vk, proof)).unwrap();

                                // Advance the turn.
                                prover_sync.advance_turn();
                            });
                        } else {
                            break;
                        }
                    }
                });
                prover_handles.push(handle);
            }

            // Spawn a worker that generates inputs for the next layer.
            let handle = {
                let input_tx = Arc::clone(&input_tx);
                let proofs_rx = Arc::clone(&proofs_rx);
                let span = tracing::debug_span!("generate next layer inputs");
                s.spawn(move || {
                    let _span = span.enter();
                    let mut count = num_first_layer_inputs;
                    let mut batch: Vec<(
                        usize,
                        usize,
                        StarkVerifyingKey<InnerSC>,
                        ShardProof<InnerSC>,
                    )> = Vec::new();
                    loop {
                        let received = { proofs_rx.lock().unwrap().recv() };
                        if let Ok((index, height, vk, proof)) = received {
                            batch.push((index, height, vk, proof));

                            // Compute whether we've reached the root of the tree.
                            let is_complete = height == expected_height;

                            // If it's not complete, and we haven't reached the batch size,
                            // continue.
                            if !is_complete && batch.len() < batch_size {
                                continue;
                            }

                            // Compute whether we're at the last input of a layer.
                            let mut is_last = false;
                            if let Some(first) = batch.first() {
                                is_last = first.1 != height;
                            }

                            // If we're at the last input of a layer, we need to only include the
                            // first input, otherwise we include all inputs.
                            let inputs =
                                if is_last { vec![batch[0].clone()] } else { batch.clone() };

                            let next_input_index = inputs[0].1 + 1;
                            let vks_and_proofs = inputs
                                .into_iter()
                                .map(|(_, _, vk, proof)| (vk, proof))
                                .collect::<Vec<_>>();
                            let input = SP1CircuitWitness::Compress(SP1CompressWitnessValues {
                                vks_and_proofs,
                                is_complete,
                            });

                            input_sync.wait_for_turn(count);
                            input_tx
                                .lock()
                                .unwrap()
                                .send((count, next_input_index, input))
                                .unwrap();
                            input_sync.advance_turn();
                            count += 1;

                            // If we're at the root of the tree, stop generating inputs.
                            if is_complete {
                                break;
                            }

                            // If we were at the last input of a layer, we keep everything but the
                            // first input. Otherwise, we empty the batch.
                            if is_last {
                                batch = vec![batch[1].clone()];
                            } else {
                                batch = Vec::new();
                            }
                        } else {
                            break;
                        }
                    }
                })
            };

            // Wait for all the provers to finish.
            drop(input_tx);
            drop(record_and_trace_tx);
            drop(proofs_tx);
            for handle in prover_handles {
                handle.join().unwrap();
            }
            handle.join().unwrap();

            let (_, _, vk, proof) = proofs_rx.lock().unwrap().recv().unwrap();
            (vk, proof)
        });

        Ok(SP1ReduceProof { vk, proof })
    }

    /// Wrap a reduce proof into a STARK proven over a SNARK-friendly field.
    #[instrument(name = "shrink", level = "info", skip_all)]
    pub fn shrink(
        &self,
        reduced_proof: SP1ReduceProof<InnerSC>,
        opts: SP1ProverOpts,
    ) -> Result<SP1ReduceProof<InnerSC>, SP1RecursionProverError> {
        // Make the compress proof.
        let SP1ReduceProof { vk: compressed_vk, proof: compressed_proof } = reduced_proof;
        let input = SP1CompressWitnessValues {
            vks_and_proofs: vec![(compressed_vk, compressed_proof)],
            is_complete: true,
        };

        let input_with_merkle = self.make_merkle_proofs(input);

        let program = self.shrink_program(&input_with_merkle);

        // Run the compress program.
        let mut runtime = RecursionRuntime::<Val<InnerSC>, Challenge<InnerSC>, _>::new(
            program.clone(),
            self.shrink_prover.config().perm.clone(),
        );

        let mut witness_stream = Vec::new();
        Witnessable::<InnerConfig>::write(&input_with_merkle, &mut witness_stream);

        runtime.witness_stream = witness_stream.into();

        runtime.run().map_err(|e| SP1RecursionProverError::RuntimeError(e.to_string()))?;

        runtime.print_stats();
        tracing::debug!("Shrink program executed successfully");

        let (shrink_pk, shrink_vk) =
            tracing::debug_span!("setup shrink").in_scope(|| self.shrink_prover.setup(&program));

        // Prove the compress program.
        let mut compress_challenger = self.shrink_prover.config().challenger();
        let mut compress_proof = self
            .shrink_prover
            .prove(&shrink_pk, vec![runtime.record], &mut compress_challenger, opts.recursion_opts)
            .unwrap();

        Ok(SP1ReduceProof { vk: shrink_vk, proof: compress_proof.shard_proofs.pop().unwrap() })
    }

    /// Wrap a reduce proof into a STARK proven over a SNARK-friendly field.
    #[instrument(name = "wrap_bn254", level = "info", skip_all)]
    pub fn wrap_bn254(
        &self,
        compressed_proof: SP1ReduceProof<InnerSC>,
        opts: SP1ProverOpts,
    ) -> Result<SP1ReduceProof<OuterSC>, SP1RecursionProverError> {
        let SP1ReduceProof { vk: compressed_vk, proof: compressed_proof } = compressed_proof;
        let input = SP1CompressWitnessValues {
            vks_and_proofs: vec![(compressed_vk, compressed_proof)],
            is_complete: true,
        };

        let program = self.wrap_program(&input);

        // Run the compress program.
        let mut runtime = RecursionRuntime::<Val<InnerSC>, Challenge<InnerSC>, _>::new(
            program.clone(),
            self.shrink_prover.config().perm.clone(),
        );

        let mut witness_stream = Vec::new();
        Witnessable::<InnerConfig>::write(&input, &mut witness_stream);

        runtime.witness_stream = witness_stream.into();

        runtime.run().map_err(|e| SP1RecursionProverError::RuntimeError(e.to_string()))?;

        runtime.print_stats();
        tracing::debug!("Wrap program executed successfully");

        // Setup the wrap program.
        let (wrap_pk, wrap_vk) =
            tracing::debug_span!("Setup wrap").in_scope(|| self.wrap_prover.setup(&program));

        // Prove the wrap program.
        let mut wrap_challenger = self.wrap_prover.config().challenger();
        let time = std::time::Instant::now();
        let mut wrap_proof = self
            .wrap_prover
            .prove(&wrap_pk, vec![runtime.record], &mut wrap_challenger, opts.recursion_opts)
            .unwrap();
        let elapsed = time.elapsed();
        tracing::debug!("Wrap proving time: {:?}", elapsed);
        let mut wrap_challenger = self.wrap_prover.config().challenger();
        let result = self.wrap_prover.machine().verify(&wrap_vk, &wrap_proof, &mut wrap_challenger);
        match result {
            Ok(_) => tracing::info!("Proof verified successfully"),
            Err(MachineVerificationError::NonZeroCumulativeSum) => {
                tracing::info!("Proof verification failed: NonZeroCumulativeSum")
            }
            e => panic!("Proof verification failed: {:?}", e),
        }
        tracing::info!("Wrapping successful");

        Ok(SP1ReduceProof { vk: wrap_vk, proof: wrap_proof.shard_proofs.pop().unwrap() })
    }

    /// Wrap the STARK proven over a SNARK-friendly field into a PLONK proof.
    #[instrument(name = "wrap_plonk_bn254", level = "info", skip_all)]
    pub fn wrap_plonk_bn254(
        &self,
        proof: SP1ReduceProof<OuterSC>,
        build_dir: &Path,
    ) -> PlonkBn254Proof {
        let input = SP1CompressWitnessValues {
            vks_and_proofs: vec![(proof.vk.clone(), proof.proof.clone())],
            is_complete: true,
        };
        let vkey_hash = sp1_vkey_digest_bn254(&proof);
        let committed_values_digest = sp1_commited_values_digest_bn254(&proof);

        let mut witness = Witness::default();
        input.write(&mut witness);
        witness.write_commited_values_digest(committed_values_digest);
        witness.write_vkey_hash(vkey_hash);

        let prover = PlonkBn254Prover::new();
        let proof = prover.prove(witness, build_dir.to_path_buf());

        // Verify the proof.
        prover.verify(
            &proof,
            &vkey_hash.as_canonical_biguint(),
            &committed_values_digest.as_canonical_biguint(),
            build_dir,
        );

        proof
    }

    /// Wrap the STARK proven over a SNARK-friendly field into a Groth16 proof.
    #[instrument(name = "wrap_groth16_bn254", level = "info", skip_all)]
    pub fn wrap_groth16_bn254(
        &self,
        proof: SP1ReduceProof<OuterSC>,
        build_dir: &Path,
    ) -> Groth16Bn254Proof {
        let input = SP1CompressWitnessValues {
            vks_and_proofs: vec![(proof.vk.clone(), proof.proof.clone())],
            is_complete: true,
        };
        let vkey_hash = sp1_vkey_digest_bn254(&proof);
        let committed_values_digest = sp1_commited_values_digest_bn254(&proof);

        let mut witness = Witness::default();
        input.write(&mut witness);
        witness.write_commited_values_digest(committed_values_digest);
        witness.write_vkey_hash(vkey_hash);

        let prover = Groth16Bn254Prover::new();
        let proof = prover.prove(witness, build_dir.to_path_buf());

        // Verify the proof.
        prover.verify(
            &proof,
            &vkey_hash.as_canonical_biguint(),
            &committed_values_digest.as_canonical_biguint(),
            build_dir,
        );

        proof
    }

    /// Accumulate deferred proofs into a single digest.
    pub fn hash_deferred_proofs(
        prev_digest: [Val<CoreSC>; DIGEST_SIZE],
        deferred_proofs: &[SP1ReduceProof<InnerSC>],
    ) -> [Val<CoreSC>; 8] {
        let mut digest = prev_digest;
        for proof in deferred_proofs.iter() {
            let pv: &RecursionPublicValues<Val<CoreSC>> =
                proof.proof.public_values.as_slice().borrow();
            let committed_values_digest = words_to_bytes(&pv.committed_value_digest);
            digest = hash_deferred_proof(
                &digest,
                &pv.sp1_vk_digest,
                &committed_values_digest.try_into().unwrap(),
            );
        }
        digest
    }

    pub fn make_merkle_proofs(
        &self,
        input: SP1CompressWitnessValues<CoreSC>,
    ) -> SP1CompressWithVKeyWitnessValues<CoreSC>
where {
        // TODO: make an index based on the key itself.
        let vk_indices = input.vks_and_proofs.iter().map(|(_, _)| 0).collect_vec();

        let proofs = vk_indices
            .iter()
            .map(|index| {
                let (_, proof) = MerkleTree::open(&self.merkle_tree, *index);
                proof
            })
            .collect();

        let merkle_val = SP1MerkleProofWitnessValues { root: self.root, vk_merkle_proofs: proofs };

        SP1CompressWithVKeyWitnessValues { compress_val: input, merkle_val }
    }

    fn check_for_high_cycles(cycles: u64) {
        if cycles > 100_000_000 {
            tracing::warn!(
                "high cycle count, consider using the prover network for proof generation: https://docs.succinct.xyz/generating-proofs/prover-network"
            );
        }
    }
}

#[cfg(any(test, feature = "export-tests"))]
pub mod tests {

    use std::{fs::File, io::Read, io::Write};

    use super::*;

    use crate::build::try_build_plonk_bn254_artifacts_dev;
    use anyhow::Result;
    use build::try_build_groth16_bn254_artifacts_dev;
    use p3_field::PrimeField32;

    use sp1_recursion_core_v2::air::RecursionPublicValues;

    #[cfg(test)]
    use serial_test::serial;
    #[cfg(test)]
    use sp1_core_machine::utils::setup_logger;
    use utils::sp1_vkey_digest_babybear;

    #[derive(Debug, Clone, Copy, PartialEq, Eq)]
    pub enum Test {
        Core,
        Compress,
        Shrink,
        Wrap,
        Plonk,
    }

    pub fn test_e2e_prover<C: SP1ProverComponents>(
        prover: &SP1Prover<C>,
        elf: &[u8],
        stdin: SP1Stdin,
        opts: SP1ProverOpts,
        test_kind: Test,
    ) -> Result<()> {
        tracing::info!("initializing prover");
        let context = SP1Context::default();

        tracing::info!("setup elf");
        let (pk, vk) = prover.setup(elf);

        tracing::info!("prove core");
        let core_proof = prover.prove_core(&pk, &stdin, opts, context)?;
        let public_values = core_proof.public_values.clone();

        tracing::info!("verify core");
        prover.verify(&core_proof.proof, &vk)?;

        if test_kind == Test::Core {
            return Ok(());
        }

        tracing::info!("compress");
        let compress_span = tracing::debug_span!("compress").entered();
        let compressed_proof = prover.compress(&vk, core_proof, vec![], opts)?;
        compress_span.exit();

        tracing::info!("verify compressed");
        prover.verify_compressed(&compressed_proof, &vk)?;

        if test_kind == Test::Compress {
            return Ok(());
        }

        tracing::info!("shrink");
        let shrink_proof = prover.shrink(compressed_proof, opts)?;

        tracing::info!("verify shrink");
        prover.verify_shrink(&shrink_proof, &vk)?;

        if test_kind == Test::Shrink {
            return Ok(());
        }

        tracing::info!("wrap bn254");
        let wrapped_bn254_proof = prover.wrap_bn254(shrink_proof, opts)?;
        let bytes = bincode::serialize(&wrapped_bn254_proof).unwrap();

        // Save the proof.
        let mut file = File::create("proof-with-pis.bin").unwrap();
        file.write_all(bytes.as_slice()).unwrap();

        // Load the proof.
        let mut file = File::open("proof-with-pis.bin").unwrap();
        let mut bytes = Vec::new();
        file.read_to_end(&mut bytes).unwrap();

        let wrapped_bn254_proof = bincode::deserialize(&bytes).unwrap();

        tracing::info!("verify wrap bn254");
        prover.verify_wrap_bn254(&wrapped_bn254_proof, &vk).unwrap();

        if test_kind == Test::Wrap {
            return Ok(());
        }

        tracing::info!("checking vkey hash babybear");
        let vk_digest_babybear = sp1_vkey_digest_babybear(&wrapped_bn254_proof);
        assert_eq!(vk_digest_babybear, vk.hash_babybear());

        tracing::info!("checking vkey hash bn254");
        let vk_digest_bn254 = sp1_vkey_digest_bn254(&wrapped_bn254_proof);
        assert_eq!(vk_digest_bn254, vk.hash_bn254());

        tracing::info!("generate plonk bn254 proof");
        let artifacts_dir = try_build_plonk_bn254_artifacts_dev(
            &wrapped_bn254_proof.vk,
            &wrapped_bn254_proof.proof,
        );
        let plonk_bn254_proof =
            prover.wrap_plonk_bn254(wrapped_bn254_proof.clone(), &artifacts_dir);
        println!("{:?}", plonk_bn254_proof);

        prover.verify_plonk_bn254(&plonk_bn254_proof, &vk, &public_values, &artifacts_dir)?;

        tracing::info!("generate groth16 bn254 proof");
        let artifacts_dir = try_build_groth16_bn254_artifacts_dev(
            &wrapped_bn254_proof.vk,
            &wrapped_bn254_proof.proof,
        );
        let groth16_bn254_proof = prover.wrap_groth16_bn254(wrapped_bn254_proof, &artifacts_dir);
        println!("{:?}", groth16_bn254_proof);

        prover.verify_groth16_bn254(&groth16_bn254_proof, &vk, &public_values, &artifacts_dir)?;

        Ok(())
    }

    pub fn test_e2e_with_deferred_proofs_prover<C: SP1ProverComponents>(
        opts: SP1ProverOpts,
    ) -> Result<()> {
        // Test program which proves the Keccak-256 hash of various inputs.
        let keccak_elf = include_bytes!("../../../tests/keccak256/elf/riscv32im-succinct-zkvm-elf");

        // Test program which verifies proofs of a vkey and a list of committed inputs.
        let verify_elf =
            include_bytes!("../../../tests/verify-proof/elf/riscv32im-succinct-zkvm-elf");

        tracing::info!("initializing prover");
        let prover = SP1Prover::<C>::new();

        tracing::info!("setup keccak elf");
        let (keccak_pk, keccak_vk) = prover.setup(keccak_elf);

        tracing::info!("setup verify elf");
        let (verify_pk, verify_vk) = prover.setup(verify_elf);

        tracing::info!("prove subproof 1");
        let mut stdin = SP1Stdin::new();
        stdin.write(&1usize);
        stdin.write(&vec![0u8, 0, 0]);
        let deferred_proof_1 = prover.prove_core(&keccak_pk, &stdin, opts, Default::default())?;
        let pv_1 = deferred_proof_1.public_values.as_slice().to_vec().clone();

        // Generate a second proof of keccak of various inputs.
        tracing::info!("prove subproof 2");
        let mut stdin = SP1Stdin::new();
        stdin.write(&3usize);
        stdin.write(&vec![0u8, 1, 2]);
        stdin.write(&vec![2, 3, 4]);
        stdin.write(&vec![5, 6, 7]);
        let deferred_proof_2 = prover.prove_core(&keccak_pk, &stdin, opts, Default::default())?;
        let pv_2 = deferred_proof_2.public_values.as_slice().to_vec().clone();

        // Generate recursive proof of first subproof.
        tracing::info!("compress subproof 1");
        let deferred_reduce_1 = prover.compress(&keccak_vk, deferred_proof_1, vec![], opts)?;

        // Generate recursive proof of second subproof.
        tracing::info!("compress subproof 2");
        let deferred_reduce_2 = prover.compress(&keccak_vk, deferred_proof_2, vec![], opts)?;

        // Run verify program with keccak vkey, subproofs, and their committed values.
        let mut stdin = SP1Stdin::new();
        let vkey_digest = keccak_vk.hash_babybear();
        let vkey_digest: [u32; 8] = vkey_digest
            .iter()
            .map(|n| n.as_canonical_u32())
            .collect::<Vec<_>>()
            .try_into()
            .unwrap();
        stdin.write(&vkey_digest);
        stdin.write(&vec![pv_1.clone(), pv_2.clone(), pv_2.clone()]);
        stdin.write_proof(deferred_reduce_1.clone(), keccak_vk.vk.clone());
        stdin.write_proof(deferred_reduce_2.clone(), keccak_vk.vk.clone());
        stdin.write_proof(deferred_reduce_2.clone(), keccak_vk.vk.clone());

        tracing::info!("proving verify program (core)");
        let verify_proof = prover.prove_core(&verify_pk, &stdin, opts, Default::default())?;
        // let public_values = verify_proof.public_values.clone();

        // Generate recursive proof of verify program
        tracing::info!("compress verify program");
        let verify_reduce = prover.compress(
            &verify_vk,
            verify_proof,
            vec![deferred_reduce_1, deferred_reduce_2.clone(), deferred_reduce_2],
            opts,
        )?;
        let reduce_pv: &RecursionPublicValues<_> =
            verify_reduce.proof.public_values.as_slice().borrow();
        println!("deferred_hash: {:?}", reduce_pv.deferred_proofs_digest);
        println!("complete: {:?}", reduce_pv.is_complete);

        tracing::info!("verify verify program");
        prover.verify_compressed(&verify_reduce, &verify_vk)?;

        let shrink_proof = prover.shrink(verify_reduce, opts)?;

        tracing::info!("verify shrink");
        prover.verify_shrink(&shrink_proof, &verify_vk)?;

        tracing::info!("wrap bn254");
        let wrapped_bn254_proof = prover.wrap_bn254(shrink_proof, opts)?;

        tracing::info!("verify wrap bn254");
        println!("verify wrap bn254 {:#?}", wrapped_bn254_proof.vk.commit);
        prover.verify_wrap_bn254(&wrapped_bn254_proof, &verify_vk).unwrap();

        // tracing::info!("checking vkey hash babybear");
        // let vk_digest_babybear = wrapped_bn254_proof.sp1_vkey_digest_babybear();
        // assert_eq!(vk_digest_babybear, verify_vk.hash_babybear());

        // tracing::info!("checking vkey hash bn254");
        // let vk_digest_bn254 = wrapped_bn254_proof.sp1_vkey_digest_bn254();
        // assert_eq!(vk_digest_bn254, verify_vk.hash_bn254());

        // tracing::info!("generate groth16 bn254 proof");
        // let artifacts_dir = try_build_groth16_bn254_artifacts_dev(
        //     &wrapped_bn254_proof.vk,
        //     &wrapped_bn254_proof.proof,
        // );
        // let groth16_bn254_proof = prover.wrap_groth16_bn254(wrapped_bn254_proof, &artifacts_dir);
        // println!("{:?}", groth16_bn254_proof);

        // prover.verify_groth16_bn254(
        //     &groth16_bn254_proof,
        //     &verify_vk,
        //     &public_values,
        //     &artifacts_dir,
        // )?;

        Ok(())
    }

    /// Tests an end-to-end workflow of proving a program across the entire proof generation
    /// pipeline.
    ///
    /// Add `FRI_QUERIES`=1 to your environment for faster execution. Should only take a few minutes
    /// on a Mac M2. Note: This test always re-builds the plonk bn254 artifacts, so setting SP1_DEV
    /// is not needed.
    #[test]
    #[serial]
    fn test_e2e() -> Result<()> {
        let elf = include_bytes!("../../../tests/fibonacci/elf/riscv32im-succinct-zkvm-elf");
        setup_logger();
        let opts = SP1ProverOpts::default();
        // TODO(mattstam): We should Test::Plonk here, but this uses the existing
        // docker image which has a different API than the current. So we need to wait until the
        // next release (v1.2.0+), and then switch it back.
        let prover = SP1Prover::<DefaultProverComponents>::new();
        test_e2e_prover::<DefaultProverComponents>(
            &prover,
            elf,
            SP1Stdin::default(),
            opts,
            Test::Plonk,
        )
    }

    /// Tests an end-to-end workflow of proving a program across the entire proof generation
    /// pipeline in addition to verifying deferred proofs.
    #[test]
    #[serial]
    fn test_e2e_with_deferred_proofs() -> Result<()> {
        setup_logger();
        test_e2e_with_deferred_proofs_prover::<DefaultProverComponents>(SP1ProverOpts::default())
    }
}<|MERGE_RESOLUTION|>--- conflicted
+++ resolved
@@ -511,10 +511,7 @@
 
     /// Reduce shards proofs to a single shard proof using the recursion prover.
     #[instrument(name = "compress", level = "info", skip_all)]
-<<<<<<< HEAD
-=======
     #[instrument(name = "compress", level = "info", skip_all)]
->>>>>>> 390cabe5
     pub fn compress(
         &self,
         vk: &SP1VerifyingKey,
@@ -680,11 +677,7 @@
             // Spawn workers who generate the compress proofs.
             let proofs_sync = Arc::new(TurnBasedSync::new());
             let (proofs_tx, proofs_rx) =
-<<<<<<< HEAD
-                sync_channel::<(usize, usize, ShardProof<BabyBearPoseidon2>, ReduceProgramType)>(
-=======
                 sync_channel::<(usize, usize, StarkVerifyingKey<InnerSC>, ShardProof<InnerSC>)>(
->>>>>>> 390cabe5
                     num_first_layer_inputs * 2,
                 );
             let proofs_tx = Arc::new(Mutex::new(proofs_tx));
