use std::{
    collections::VecDeque,
    fs::File,
    io::{
        Seek, {self},
    },
    sync::{mpsc::sync_channel, Arc, Mutex},
};
use web_time::Instant;

use crate::riscv::{CoreShapeConfig, RiscvAir};
use p3_challenger::FieldChallenger;
use p3_maybe_rayon::prelude::*;
use serde::{de::DeserializeOwned, Serialize};
use size::Size;
use sp1_stark::{
    air::InteractionScope, baby_bear_poseidon2::BabyBearPoseidon2, MachineProvingKey,
    MachineVerificationError,
};
use std::thread::ScopedJoinHandle;
use thiserror::Error;

use p3_baby_bear::BabyBear;
use p3_field::PrimeField32;
use p3_matrix::Matrix;

use crate::{
    io::SP1Stdin,
    riscv::cost::CostEstimator,
    utils::{chunk_vec, concurrency::TurnBasedSync},
};
use sp1_core_executor::events::sorted_table_lines;
use sp1_primitives::io::SP1PublicValues;

use sp1_core_executor::{
    subproof::NoOpSubproofVerifier, ExecutionError, ExecutionRecord, ExecutionReport, Executor,
    Program, SP1Context,
};
use sp1_stark::{
    air::{MachineAir, PublicValues},
    Com, CpuProver, DebugConstraintBuilder, InteractionBuilder, MachineProof, MachineProver,
    MachineRecord, OpeningProof, PcsProverData, ProverConstraintFolder, SP1CoreOpts,
    StarkGenericConfig, StarkMachine, StarkProvingKey, StarkVerifyingKey, UniConfig, Val,
    VerifierConstraintFolder,
};

#[derive(Error, Debug)]
pub enum SP1CoreProverError {
    #[error("failed to execute program: {0}")]
    ExecutionError(ExecutionError),
    #[error("io error: {0}")]
    IoError(io::Error),
    #[error("serialization error: {0}")]
    SerializationError(bincode::Error),
}

pub fn prove_simple<SC: StarkGenericConfig, P: MachineProver<SC, RiscvAir<SC::Val>>>(
    config: SC,
    mut runtime: Executor,
) -> Result<(MachineProof<SC>, u64), SP1CoreProverError>
where
    SC::Challenger: Clone,
    OpeningProof<SC>: Send + Sync,
    Com<SC>: Send + Sync,
    PcsProverData<SC>: Send + Sync,
    // ShardMainData<SC>: Serialize + DeserializeOwned,
    <SC as StarkGenericConfig>::Val: PrimeField32,
{
    // Setup the machine.
    let machine = RiscvAir::machine(config);
    let prover = P::new(machine);
    let (pk, _) = prover.setup(runtime.program.as_ref());

    // Set the shard numbers.
    runtime.records.iter_mut().enumerate().for_each(|(i, shard)| {
        shard.public_values.shard = (i + 1) as u32;
    });

    // Prove the program.
    let mut challenger = prover.config().challenger();
    let proving_start = Instant::now();
    let proof =
        prover.prove(&pk, runtime.records, &mut challenger, SP1CoreOpts::default()).unwrap();
    let proving_duration = proving_start.elapsed().as_millis();
    let nb_bytes = bincode::serialize(&proof).unwrap().len();

    // Print the summary.
    tracing::info!(
        "summary: cycles={}, e2e={}, khz={:.2}, proofSize={}",
        runtime.state.global_clk,
        proving_duration,
        (runtime.state.global_clk as f64 / proving_duration as f64),
        Size::from_bytes(nb_bytes),
    );

    Ok((proof, runtime.state.global_clk))
}

pub fn prove<SC: StarkGenericConfig, P: MachineProver<SC, RiscvAir<SC::Val>>>(
    program: Program,
    stdin: &SP1Stdin,
    config: SC,
    opts: SP1CoreOpts,
    shape_config: Option<&CoreShapeConfig<SC::Val>>,
) -> Result<(MachineProof<SC>, Vec<u8>, u64), SP1CoreProverError>
where
    SC::Challenger: 'static + Clone + Send,
    <SC as StarkGenericConfig>::Val: PrimeField32,
    OpeningProof<SC>: Send,
    Com<SC>: Send + Sync,
    PcsProverData<SC>: Send + Sync,
{
    let machine = RiscvAir::machine(config);
    let prover = P::new(machine);
    let (pk, _) = prover.setup(&program);
    prove_with_context::<SC, _>(
        &prover,
        &pk,
        program,
        stdin,
        opts,
        Default::default(),
        shape_config,
    )
}

pub fn prove_with_context<SC: StarkGenericConfig, P: MachineProver<SC, RiscvAir<SC::Val>>>(
    prover: &P,
    pk: &P::DeviceProvingKey,
    program: Program,
    stdin: &SP1Stdin,
    opts: SP1CoreOpts,
    context: SP1Context,
    shape_config: Option<&CoreShapeConfig<SC::Val>>,
) -> Result<(MachineProof<SC>, Vec<u8>, u64), SP1CoreProverError>
where
    SC::Val: PrimeField32,
    SC::Challenger: 'static + Clone + Send,
    OpeningProof<SC>: Send,
    Com<SC>: Send + Sync,
    PcsProverData<SC>: Send + Sync,
{
    // Setup the runtime.
    let mut runtime = Executor::with_context(program.clone(), opts, context);
    runtime.write_vecs(&stdin.buffer);
    for proof in stdin.proofs.iter() {
        let (proof, vk) = proof.clone();
        runtime.write_proof(proof, vk);
    }

    #[cfg(feature = "debug")]
    let (all_records_tx, all_records_rx) = std::sync::mpsc::channel::<Vec<ExecutionRecord>>();

    // Record the start of the process.
    let proving_start = Instant::now();
    let span = tracing::Span::current().clone();
    std::thread::scope(move |s| {
        let _span = span.enter();

        // Spawn the checkpoint generator thread.
        let checkpoint_generator_span = tracing::Span::current().clone();
        let (checkpoints_tx, checkpoints_rx) =
            sync_channel::<(usize, File, bool)>(opts.checkpoints_channel_capacity);
        let checkpoint_generator_handle: ScopedJoinHandle<Result<_, SP1CoreProverError>> =
            s.spawn(move || {
                let _span = checkpoint_generator_span.enter();
                tracing::debug_span!("checkpoint generator").in_scope(|| {
                    let mut index = 0;
                    loop {
                        // Enter the span.
                        let span = tracing::debug_span!("batch");
                        let _span = span.enter();

                        // Execute the runtime until we reach a checkpoint.
                        let (checkpoint, done) =
                            runtime.execute_state().map_err(SP1CoreProverError::ExecutionError)?;

                        // Save the checkpoint to a temp file.
                        let mut checkpoint_file =
                            tempfile::tempfile().map_err(SP1CoreProverError::IoError)?;
                        checkpoint
                            .save(&mut checkpoint_file)
                            .map_err(SP1CoreProverError::IoError)?;

                        // Send the checkpoint.
                        checkpoints_tx.send((index, checkpoint_file, done)).unwrap();

                        // If we've reached the final checkpoint, break out of the loop.
                        if done {
                            break Ok(runtime.state.public_values_stream);
                        }

                        // Update the index.
                        index += 1;
                    }
                })
            });

        // Spawn the workers for phase 1 record generation.
        let p1_record_gen_sync = Arc::new(TurnBasedSync::new());
        let p1_trace_gen_sync = Arc::new(TurnBasedSync::new());
        let (p1_records_and_traces_tx, p1_records_and_traces_rx) =
            sync_channel::<(Vec<ExecutionRecord>, Vec<Vec<(String, RowMajorMatrix<Val<SC>>)>>)>(
                opts.records_and_traces_channel_capacity,
            );
        let p1_records_and_traces_tx = Arc::new(Mutex::new(p1_records_and_traces_tx));
        let checkpoints_rx = Arc::new(Mutex::new(checkpoints_rx));

        let checkpoints = Arc::new(Mutex::new(VecDeque::new()));
        let state = Arc::new(Mutex::new(PublicValues::<u32, u32>::default().reset()));
        let deferred = Arc::new(Mutex::new(ExecutionRecord::new(program.clone().into())));
        let mut p1_record_and_trace_gen_handles = Vec::new();
        for _ in 0..opts.trace_gen_workers {
            let record_gen_sync = Arc::clone(&p1_record_gen_sync);
            let trace_gen_sync = Arc::clone(&p1_trace_gen_sync);
            let checkpoints_rx = Arc::clone(&checkpoints_rx);
            let records_and_traces_tx = Arc::clone(&p1_records_and_traces_tx);

            let checkpoints = Arc::clone(&checkpoints);
            let state = Arc::clone(&state);
            let deferred = Arc::clone(&deferred);
            let program = program.clone();

            let span = tracing::Span::current().clone();

            let handle = s.spawn(move || {
                let _span = span.enter();
                tracing::debug_span!("phase 1 trace generation").in_scope(|| {
                    loop {
                        // Receive the latest checkpoint.
                        let received = { checkpoints_rx.lock().unwrap().recv() };

                        if let Ok((index, mut checkpoint, done)) = received {
                            // Trace the checkpoint and reconstruct the execution records.
                            let (mut records, _) = tracing::debug_span!("trace checkpoint")
                                .in_scope(|| trace_checkpoint(program.clone(), &checkpoint, opts));
                            reset_seek(&mut checkpoint);

                            // Wait for our turn to update the state.
                            record_gen_sync.wait_for_turn(index);

                            // Update the public values & prover state for the shards which contain
                            // "cpu events".
                            let mut state = state.lock().unwrap();
                            for record in records.iter_mut() {
                                state.shard += 1;
                                state.execution_shard = record.public_values.execution_shard;
                                state.start_pc = record.public_values.start_pc;
                                state.next_pc = record.public_values.next_pc;
                                state.committed_value_digest =
                                    record.public_values.committed_value_digest;
                                state.deferred_proofs_digest =
                                    record.public_values.deferred_proofs_digest;
                                record.public_values = *state;
                            }

                            // Defer events that are too expensive to include in every shard.
                            let mut deferred = deferred.lock().unwrap();
                            for record in records.iter_mut() {
                                deferred.append(&mut record.defer());
                            }

                            // See if any deferred shards are ready to be commited to.
                            let mut deferred = deferred.split(done, opts.split_opts);

                            // Update the public values & prover state for the shards which do not
                            // contain "cpu events" before committing to them.
                            if !done {
                                state.execution_shard += 1;
                            }
                            for record in deferred.iter_mut() {
                                state.shard += 1;
                                state.previous_init_addr_bits =
                                    record.public_values.previous_init_addr_bits;
                                state.last_init_addr_bits =
                                    record.public_values.last_init_addr_bits;
                                state.previous_finalize_addr_bits =
                                    record.public_values.previous_finalize_addr_bits;
                                state.last_finalize_addr_bits =
                                    record.public_values.last_finalize_addr_bits;
                                state.start_pc = state.next_pc;
                                record.public_values = *state;
                            }
                            records.append(&mut deferred);

                            // Collect the checkpoints to be used again in the phase 2 prover.
                            let mut checkpoints = checkpoints.lock().unwrap();
                            checkpoints.push_back((index, checkpoint, done));

                            // Let another worker update the state.
                            record_gen_sync.advance_turn();

                            // Fix the shape of the records.
                            if let Some(shape_config) = shape_config {
                                for record in records.iter_mut() {
<<<<<<< HEAD
                                    tracing::error!("zz fix shape1 from {:?}", record.shape);
=======
                                    tracing::info!("fixing shape");
>>>>>>> 15e5db74
                                    shape_config.fix_shape(record).unwrap();
                                    tracing::error!("zz fix shape1 to {:?}", record.shape);
                                }
                            }
                            // Generate the traces.
                            let mut traces = vec![];
                            tracing::debug_span!("generate traces", index).in_scope(|| {
                                traces = records
                                    .par_iter()
                                    .map(|record| {
                                        prover.generate_traces(record, InteractionScope::Global)
                                    })
                                    .collect::<Vec<_>>();
                            });

                            // Wait for our turn.
                            trace_gen_sync.wait_for_turn(index);

                            // Send the records to the phase 1 prover.
                            let chunked_records = chunk_vec(records, opts.shard_batch_size);
                            let chunked_traces = chunk_vec(traces, opts.shard_batch_size);
                            chunked_records.into_iter().zip(chunked_traces).for_each(
                                |(records, traces)| {
                                    records_and_traces_tx
                                        .lock()
                                        .unwrap()
                                        .send((records, traces))
                                        .unwrap();
                                },
                            );

                            trace_gen_sync.advance_turn();
                        } else {
                            break;
                        }
                    }
                })
            });
            p1_record_and_trace_gen_handles.push(handle);
        }
        drop(p1_records_and_traces_tx);

        // Create the challenger and observe the verifying key.
        let mut challenger = prover.config().challenger();
        pk.observe_into(&mut challenger);

        // Spawn the phase 1 prover thread.
        let phase_1_prover_span = tracing::Span::current().clone();
        let phase_1_prover_handle = s.spawn(move || {
            let _span = phase_1_prover_span.enter();
            tracing::debug_span!("phase 1 prover").in_scope(|| {
                for (records, traces) in p1_records_and_traces_rx.iter() {
                    tracing::debug_span!("batch").in_scope(|| {
                        let span = tracing::Span::current().clone();

                        // Collect the public values.
                        let public_values = records
                            .iter()
                            .map(|record| {
                                record.public_values::<SC::Val>()[0..prover.machine().num_pv_elts()]
                                    .to_vec()
                            })
                            .collect::<Vec<_>>();

                        // Commit to each shard.
                        let commitments = records
                            .into_par_iter()
                            .zip(traces.into_par_iter())
                            .map(|(record, traces)| {
                                let _span = span.enter();

                                for (name, trace) in traces.clone() {
                                    let trace_width = trace.width();
                                    let trace_height = trace.height();
                                    tracing::debug!(
                                        "Phase 1 area: {:<15} | Main Cols = {:<5} | Rows = {:<5} | Cells = {:<10}",
                                        name,
                                        trace_width,
                                        trace_height,
                                        trace_width * trace_height,
                                    );

                                }

                                let data = prover.commit(&record, traces);
                                let phase1_main_commit = data.main_commit.clone();
                                drop(data);
                                phase1_main_commit
                            })
                            .collect::<Vec<_>>();

                        //  the commitments.
                        for (commit, public_values) in
                            commitments.into_iter().zip(public_values.into_iter())
                        {
                            prover.observe(&mut challenger, commit.clone(), &public_values);
                        }
                    });
                }
            });

            challenger
        });

        // Wait until the checkpoint generator handle has fully finished.
        let public_values_stream = checkpoint_generator_handle.join().unwrap().unwrap();

        // Wait until the records and traces have been fully generated.
        p1_record_and_trace_gen_handles.into_iter().for_each(|handle| handle.join().unwrap());

        // Wait until the phase 1 prover has completely finished.
        let mut challenger = phase_1_prover_handle.join().unwrap();

        // Sample for the global permutation challenges.
        // Obtain the challenges used for the global permutation argument.
        let mut global_permutation_challenges: Vec<SC::Challenge> = Vec::new();
        for _ in 0..2 {
            global_permutation_challenges.push(challenger.sample_ext_element());
        }

        // Spawn the phase 2 record generator thread.
        let p2_record_gen_sync = Arc::new(TurnBasedSync::new());
        let p2_trace_gen_sync = Arc::new(TurnBasedSync::new());
        let (p2_records_and_traces_tx, p2_records_and_traces_rx) =
            sync_channel::<(
                Vec<ExecutionRecord>,
                (
                    Vec<Vec<(String, RowMajorMatrix<Val<SC>>)>>,
                    Vec<Vec<(String, RowMajorMatrix<Val<SC>>)>>,
                ),
            )>(opts.records_and_traces_channel_capacity);
        let p2_records_and_traces_tx = Arc::new(Mutex::new(p2_records_and_traces_tx));

        let report_aggregate = Arc::new(Mutex::new(ExecutionReport::default()));
        let state = Arc::new(Mutex::new(PublicValues::<u32, u32>::default().reset()));
        let deferred = Arc::new(Mutex::new(ExecutionRecord::new(program.clone().into())));
        let mut p2_record_and_trace_gen_handles = Vec::new();
        for _ in 0..opts.trace_gen_workers {
            let record_gen_sync = Arc::clone(&p2_record_gen_sync);
            let trace_gen_sync = Arc::clone(&p2_trace_gen_sync);
            let records_and_traces_tx = Arc::clone(&p2_records_and_traces_tx);

            let report_aggregate = Arc::clone(&report_aggregate);
            let checkpoints = Arc::clone(&checkpoints);
            let state = Arc::clone(&state);
            let deferred = Arc::clone(&deferred);
            let program = program.clone();

            let span = tracing::Span::current().clone();

            #[cfg(feature = "debug")]
            let all_records_tx = all_records_tx.clone();

            let handle = s.spawn(move || {
                let _span = span.enter();
                tracing::debug_span!("phase 2 trace generation").in_scope(|| {
                    loop {
                        // Receive the latest checkpoint.
                        let received = { checkpoints.lock().unwrap().pop_front() };
                        if let Some((index, mut checkpoint, done)) = received {
                            // Trace the checkpoint and reconstruct the execution records.
                            let (mut records, report) = tracing::debug_span!("trace checkpoint")
                                .in_scope(|| trace_checkpoint(program.clone(), &checkpoint, opts));
                            *report_aggregate.lock().unwrap() += report;
                            reset_seek(&mut checkpoint);

                            // Wait for our turn to update the state.
                            record_gen_sync.wait_for_turn(index);

                            // Update the public values & prover state for the shards which contain
                            // "cpu events".
                            let mut state = state.lock().unwrap();
                            for record in records.iter_mut() {
                                state.shard += 1;
                                state.execution_shard = record.public_values.execution_shard;
                                state.start_pc = record.public_values.start_pc;
                                state.next_pc = record.public_values.next_pc;
                                state.committed_value_digest =
                                    record.public_values.committed_value_digest;
                                state.deferred_proofs_digest =
                                    record.public_values.deferred_proofs_digest;
                                record.public_values = *state;
                            }

                            // Defer events that are too expensive to include in every shard.
                            let mut deferred = deferred.lock().unwrap();
                            for record in records.iter_mut() {
                                deferred.append(&mut record.defer());
                            }

                            // See if any deferred shards are ready to be commited to.
                            let mut deferred = deferred.split(done, opts.split_opts);

                            // Update the public values & prover state for the shards which do not
                            // contain "cpu events" before committing to them.
                            if !done {
                                state.execution_shard += 1;
                            }
                            for record in deferred.iter_mut() {
                                state.shard += 1;
                                state.previous_init_addr_bits =
                                    record.public_values.previous_init_addr_bits;
                                state.last_init_addr_bits =
                                    record.public_values.last_init_addr_bits;
                                state.previous_finalize_addr_bits =
                                    record.public_values.previous_finalize_addr_bits;
                                state.last_finalize_addr_bits =
                                    record.public_values.last_finalize_addr_bits;
                                state.start_pc = state.next_pc;
                                record.public_values = *state;
                            }
                            records.append(&mut deferred);

                            // Generate the dependencies.
                            tracing::debug_span!("generate dependencies", index).in_scope(|| {
                                prover.machine().generate_dependencies(&mut records, &opts, None);
                            });

                            // Let another worker update the state.
                            record_gen_sync.advance_turn();

                            // Fix the shape of the records.
                            if let Some(shape_config) = shape_config {
                                for record in records.iter_mut() {
                                    tracing::error!("zz fix shape2 from {:?} ", record.shape);
                                    shape_config.fix_shape(record).unwrap();
                                    tracing::error!("zz fix shape2 from {:?}", record.shape);
                                }
                            }

                            #[cfg(feature = "debug")]
                            all_records_tx.send(records.clone()).unwrap();

                            // Generate the traces.
                            let mut local_traces = Vec::new();
                            tracing::debug_span!("generate local traces", index).in_scope(|| {
                                local_traces = records
                                    .par_iter()
                                    .map(|record| {
                                        prover.generate_traces(record, InteractionScope::Local)
                                    })
                                    .collect::<Vec<_>>();
                            });

                            let mut global_traces = Vec::new();
                            tracing::debug_span!("generate global traces", index).in_scope(|| {
                                global_traces = records
                                    .par_iter()
                                    .map(|record| {
                                        prover.generate_traces(record, InteractionScope::Global)
                                    })
                                    .collect::<Vec<_>>();
                            });

                            trace_gen_sync.wait_for_turn(index);

                            // Send the records to the phase 2 prover.
                            let chunked_records = chunk_vec(records, opts.shard_batch_size);
                            let chunked_global_traces =
                                chunk_vec(global_traces, opts.shard_batch_size);
                            let chunked_local_traces =
                                chunk_vec(local_traces, opts.shard_batch_size);
                            chunked_records
                                .into_iter()
                                .zip(chunked_global_traces.into_iter())
                                .zip(chunked_local_traces.into_iter())
                                .for_each(|((records, global_traces), local_traces)| {
                                    records_and_traces_tx
                                        .lock()
                                        .unwrap()
                                        .send((records, (global_traces, local_traces)))
                                        .unwrap();
                                });

                            trace_gen_sync.advance_turn();
                        } else {
                            break;
                        }
                    }
                })
            });
            p2_record_and_trace_gen_handles.push(handle);
        }
        drop(p2_records_and_traces_tx);
        #[cfg(feature = "debug")]
        drop(all_records_tx);

        // Spawn the phase 2 prover thread.
        let p2_prover_span = tracing::Span::current().clone();
        let p2_prover_handle = s.spawn(move || {
            let _span = p2_prover_span.enter();
            let mut shard_proofs = Vec::new();
            tracing::debug_span!("phase 2 prover").in_scope(|| {
                for (records, traces) in p2_records_and_traces_rx.into_iter() {
                    tracing::debug_span!("batch").in_scope(|| {
                        let span = tracing::Span::current().clone();
                        shard_proofs.par_extend(
                            records.into_par_iter().zip(traces.into_par_iter()).map(
                                |(record, (global_traces, local_traces))| {
                                    let _span = span.enter();

                                    let global_data = prover.commit(&record, global_traces);
                                    let local_data = prover.commit(&record, local_traces);

                                    let proof = prover
                                        .open(
                                            pk,
                                            Some(global_data),
                                            local_data,
                                            &mut challenger.clone(),
                                            &global_permutation_challenges,
                                        )
                                        .unwrap();

                                    #[cfg(debug_assertions)]
                                    {
                                        if let Some(shape) = record.shape {
                                            tracing::error!(
                                                "Shape mismatch: \n
                                            proof shape: {:?}\n
                                            record shape: {:?}\n",
                                                proof.shape(),
                                                shape,
                                            );
                                            assert_eq!(
                                                proof.shape(),
                                                shape.clone().into_iter().collect(),
                                            );
                                        }
                                    }
                                    proof
                                },
                            ),
                        );
                    });
                }
            });
            shard_proofs
        });

        // Wait until the records and traces have been fully generated for phase 2.
        p2_record_and_trace_gen_handles.into_iter().for_each(|handle| handle.join().unwrap());

        // Wait until the phase 2 prover has finished.
        let shard_proofs = p2_prover_handle.join().unwrap();

        // Log some of the `ExecutionReport` information.
        let report_aggregate = report_aggregate.lock().unwrap();
        tracing::info!(
            "execution report (totals): total_cycles={}, total_syscall_cycles={}, touched_memory_addresses={}",
            report_aggregate.total_instruction_count(),
            report_aggregate.total_syscall_count(),
            report_aggregate.touched_memory_addresses,
        );

        // Print the opcode and syscall count tables like `du`: sorted by count (descending) and
        // with the count in the first column.
        tracing::info!("execution report (opcode counts):");
        for line in sorted_table_lines(report_aggregate.opcode_counts.as_ref()) {
            tracing::info!("  {line}");
        }
        tracing::info!("execution report (syscall counts):");
        for line in sorted_table_lines(report_aggregate.syscall_counts.as_ref()) {
            tracing::info!("  {line}");
        }

        let proof = MachineProof::<SC> { shard_proofs };
        let cycles = report_aggregate.total_instruction_count();

        // Print the summary.
        let proving_time = proving_start.elapsed().as_secs_f64();
        tracing::info!(
            "summary: cycles={}, gas={}, e2e={}s, khz={:.2}, proofSize={}",
            cycles,
            report_aggregate.estimate_gas(),
            proving_time,
            (cycles as f64 / (proving_time * 1000.0) as f64),
            bincode::serialize(&proof).unwrap().len(),
        );

        #[cfg(feature = "debug")]
        {
            let all_records = all_records_rx.iter().flatten().collect::<Vec<_>>();
            tracing::error!("zz all records len {}", all_records.len());
            let mut challenger = prover.machine().config().challenger();
            prover.machine().debug_constraints(&pk.to_host(), all_records, &mut challenger);
        }

        Ok((proof, public_values_stream, cycles))
    })
}

/// Runs a program and returns the public values stream.
pub fn run_test_io<P: MachineProver<BabyBearPoseidon2, RiscvAir<BabyBear>>>(
    program: Program,
    inputs: SP1Stdin,
) -> Result<SP1PublicValues, MachineVerificationError<BabyBearPoseidon2>> {
    let runtime = tracing::debug_span!("runtime.run(...)").in_scope(|| {
        let mut runtime = Executor::new(program, SP1CoreOpts::default());
        runtime.write_vecs(&inputs.buffer);
        runtime.run().unwrap();
        runtime
    });
    let public_values = SP1PublicValues::from(&runtime.state.public_values_stream);

    let _ = run_test_core::<P>(runtime, inputs, None)?;
    Ok(public_values)
}

pub fn run_test<P: MachineProver<BabyBearPoseidon2, RiscvAir<BabyBear>>>(
    program: Program,
) -> Result<MachineProof<BabyBearPoseidon2>, MachineVerificationError<BabyBearPoseidon2>> {
    let runtime = tracing::debug_span!("runtime.run(...)").in_scope(|| {
        let mut runtime = Executor::new(program, SP1CoreOpts::default());
        runtime.run().unwrap();
        runtime
    });
    run_test_core::<P>(runtime, SP1Stdin::new(), None)
}

#[allow(unused_variables)]
pub fn run_test_core<P: MachineProver<BabyBearPoseidon2, RiscvAir<BabyBear>>>(
    runtime: Executor,
    inputs: SP1Stdin,
    shape_config: Option<&CoreShapeConfig<BabyBear>>,
) -> Result<MachineProof<BabyBearPoseidon2>, MachineVerificationError<BabyBearPoseidon2>> {
    let config = BabyBearPoseidon2::new();
    let machine = RiscvAir::machine(config);
    let prover = P::new(machine);

    let (pk, _) = prover.setup(runtime.program.as_ref());
    let (proof, output, _) = prove_with_context(
        &prover,
        &pk,
        Program::clone(&runtime.program),
        &inputs,
        SP1CoreOpts::default(),
        SP1Context::default(),
        shape_config,
    )
    .unwrap();

    let config = BabyBearPoseidon2::new();
    let machine = RiscvAir::machine(config);
    let (pk, vk) = machine.setup(runtime.program.as_ref());
    let mut challenger = machine.config().challenger();
    machine.verify(&vk, &proof, &mut challenger).unwrap();

    Ok(proof)
}

#[allow(unused_variables)]
pub fn run_test_machine_with_prover<SC, A, P: MachineProver<SC, A>>(
    prover: &P,
    records: Vec<A::Record>,
    pk: P::DeviceProvingKey,
    vk: StarkVerifyingKey<SC>,
) -> Result<MachineProof<SC>, MachineVerificationError<SC>>
where
    A: MachineAir<SC::Val>
        + Air<InteractionBuilder<Val<SC>>>
        + for<'a> Air<VerifierConstraintFolder<'a, SC>>
        + for<'a> Air<DebugConstraintBuilder<'a, Val<SC>, SC::Challenge>>,
    A::Record: MachineRecord<Config = SP1CoreOpts>,
    SC: StarkGenericConfig,
    SC::Val: p3_field::PrimeField32,
    SC::Challenger: Clone,
    Com<SC>: Send + Sync,
    PcsProverData<SC>: Send + Sync + Serialize + DeserializeOwned,
    OpeningProof<SC>: Send + Sync,
{
    let mut challenger = prover.config().challenger();
    let prove_span = tracing::debug_span!("prove").entered();

    #[cfg(feature = "debug")]
    prover.machine().debug_constraints(&pk.to_host(), records.clone(), &mut challenger.clone());

    let proof = prover.prove(&pk, records, &mut challenger, SP1CoreOpts::default()).unwrap();
    prove_span.exit();
    let nb_bytes = bincode::serialize(&proof).unwrap().len();

    let mut challenger = prover.config().challenger();
    prover.machine().verify(&vk, &proof, &mut challenger)?;

    Ok(proof)
}

#[allow(unused_variables)]
pub fn run_test_machine<SC, A>(
    records: Vec<A::Record>,
    machine: StarkMachine<SC, A>,
    pk: StarkProvingKey<SC>,
    vk: StarkVerifyingKey<SC>,
) -> Result<MachineProof<SC>, MachineVerificationError<SC>>
where
    A: MachineAir<SC::Val>
        + for<'a> Air<ProverConstraintFolder<'a, SC>>
        + Air<InteractionBuilder<Val<SC>>>
        + for<'a> Air<VerifierConstraintFolder<'a, SC>>
        + for<'a> Air<DebugConstraintBuilder<'a, Val<SC>, SC::Challenge>>,
    A::Record: MachineRecord<Config = SP1CoreOpts>,
    SC: StarkGenericConfig,
    SC::Val: p3_field::PrimeField32,
    SC::Challenger: Clone,
    Com<SC>: Send + Sync,
    PcsProverData<SC>: Send + Sync + Serialize + DeserializeOwned,
    OpeningProof<SC>: Send + Sync,
{
    let prover = CpuProver::new(machine);
    run_test_machine_with_prover::<SC, A, CpuProver<_, _>>(&prover, records, pk, vk)
}

fn trace_checkpoint(
    program: Program,
    file: &File,
    opts: SP1CoreOpts,
) -> (Vec<ExecutionRecord>, ExecutionReport) {
    let mut reader = std::io::BufReader::new(file);
    let state = bincode::deserialize_from(&mut reader).expect("failed to deserialize state");
    let mut runtime = Executor::recover(program.clone(), state, opts);
    // We already passed the deferred proof verifier when creating checkpoints, so the proofs were
    // already verified. So here we use a noop verifier to not print any warnings.
    runtime.subproof_verifier = Arc::new(NoOpSubproofVerifier);
    let (events, _) = runtime.execute_record().unwrap();
    (events, runtime.report)
}

fn reset_seek(file: &mut File) {
    file.seek(std::io::SeekFrom::Start(0)).expect("failed to seek to start of tempfile");
}

#[cfg(debug_assertions)]
#[cfg(not(doctest))]
pub fn uni_stark_prove<SC, A>(
    config: &SC,
    air: &A,
    challenger: &mut SC::Challenger,
    trace: RowMajorMatrix<SC::Val>,
) -> Proof<UniConfig<SC>>
where
    SC: StarkGenericConfig,
    A: Air<p3_uni_stark::SymbolicAirBuilder<SC::Val>>
        + for<'a> Air<p3_uni_stark::ProverConstraintFolder<'a, UniConfig<SC>>>
        + for<'a> Air<p3_uni_stark::DebugConstraintBuilder<'a, SC::Val>>,
{
    p3_uni_stark::prove(&UniConfig(config.clone()), air, challenger, trace, &vec![])
}

#[cfg(not(debug_assertions))]
pub fn uni_stark_prove<SC, A>(
    config: &SC,
    air: &A,
    challenger: &mut SC::Challenger,
    trace: RowMajorMatrix<SC::Val>,
) -> Proof<UniConfig<SC>>
where
    SC: StarkGenericConfig,
    A: Air<p3_uni_stark::SymbolicAirBuilder<SC::Val>>
        + for<'a> Air<p3_uni_stark::ProverConstraintFolder<'a, UniConfig<SC>>>,
{
    p3_uni_stark::prove(&UniConfig(config.clone()), air, challenger, trace, &vec![])
}

#[cfg(debug_assertions)]
#[cfg(not(doctest))]
pub fn uni_stark_verify<SC, A>(
    config: &SC,
    air: &A,
    challenger: &mut SC::Challenger,
    proof: &Proof<UniConfig<SC>>,
) -> Result<(), p3_uni_stark::VerificationError>
where
    SC: StarkGenericConfig,
    A: Air<p3_uni_stark::SymbolicAirBuilder<SC::Val>>
        + for<'a> Air<p3_uni_stark::VerifierConstraintFolder<'a, UniConfig<SC>>>
        + for<'a> Air<p3_uni_stark::DebugConstraintBuilder<'a, SC::Val>>,
{
    p3_uni_stark::verify(&UniConfig(config.clone()), air, challenger, proof, &vec![])
}

#[cfg(not(debug_assertions))]
pub fn uni_stark_verify<SC, A>(
    config: &SC,
    air: &A,
    challenger: &mut SC::Challenger,
    proof: &Proof<UniConfig<SC>>,
) -> Result<(), p3_uni_stark::VerificationError>
where
    SC: StarkGenericConfig,
    A: Air<p3_uni_stark::SymbolicAirBuilder<SC::Val>>
        + for<'a> Air<p3_uni_stark::VerifierConstraintFolder<'a, UniConfig<SC>>>,
{
    p3_uni_stark::verify(&UniConfig(config.clone()), air, challenger, proof, &vec![])
}

use p3_air::Air;
use p3_matrix::dense::RowMajorMatrix;
use p3_uni_stark::Proof;<|MERGE_RESOLUTION|>--- conflicted
+++ resolved
@@ -293,11 +293,8 @@
                             // Fix the shape of the records.
                             if let Some(shape_config) = shape_config {
                                 for record in records.iter_mut() {
-<<<<<<< HEAD
+                                    tracing::info!("fixing shape");
                                     tracing::error!("zz fix shape1 from {:?}", record.shape);
-=======
-                                    tracing::info!("fixing shape");
->>>>>>> 15e5db74
                                     shape_config.fix_shape(record).unwrap();
                                     tracing::error!("zz fix shape1 to {:?}", record.shape);
                                 }
