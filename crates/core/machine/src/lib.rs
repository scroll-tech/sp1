#![allow(
    clippy::new_without_default,
    clippy::field_reassign_with_default,
    clippy::unnecessary_cast,
    clippy::cast_abs_to_unsigned,
    clippy::needless_range_loop,
    clippy::type_complexity,
    clippy::unnecessary_unwrap,
    clippy::default_constructed_unit_structs,
    clippy::box_default,
    deprecated,
    incomplete_features
)]
#![warn(unused_extern_crates)]

pub mod air;
pub mod alu;
pub mod bytes;
pub mod cpu;
pub mod io;
pub mod memory;
pub mod operations;
pub mod program;
pub mod riscv;
pub mod syscall;
pub mod utils;

/// The global version for all components of SP1.
///
/// This string should be updated whenever any step in verifying an SP1 proof changes, including
/// core, recursion, and plonk-bn254. This string is used to download SP1 artifacts and the gnark
/// docker image.
<<<<<<< HEAD
pub const SP1_CIRCUIT_VERSION: &str = "v1.2.0-rc1-scroll";
=======
pub const SP1_CIRCUIT_VERSION: &str = "v1.2.0";
>>>>>>> 8600d4aa
<|MERGE_RESOLUTION|>--- conflicted
+++ resolved
@@ -30,8 +30,4 @@
 /// This string should be updated whenever any step in verifying an SP1 proof changes, including
 /// core, recursion, and plonk-bn254. This string is used to download SP1 artifacts and the gnark
 /// docker image.
-<<<<<<< HEAD
-pub const SP1_CIRCUIT_VERSION: &str = "v1.2.0-rc1-scroll";
-=======
-pub const SP1_CIRCUIT_VERSION: &str = "v1.2.0";
->>>>>>> 8600d4aa
+pub const SP1_CIRCUIT_VERSION: &str = "v1.2.0-scroll";