--- conflicted
+++ resolved
@@ -1,8 +1,7 @@
 pub mod cost;
 
 use crate::{
-<<<<<<< HEAD
-    memory::{MemoryChipType, MemoryProgramChip},
+    memory::{MemoryChipType, MemoryLocalChip, MemoryProgramChip},
     syscall::{
         memcpy::{self, MemCopy32Chip, MemCopy64Chip, MemCopyChip},
         precompiles::{
@@ -10,10 +9,6 @@
             fptower::{Fp2AddSubAssignChip, Fp2MulAssignChip, FpOpChip},
         },
     },
-=======
-    memory::{MemoryChipType, MemoryLocalChip, MemoryProgramChip},
-    syscall::precompiles::fptower::{Fp2AddSubAssignChip, Fp2MulAssignChip, FpOpChip},
->>>>>>> f72c35f0
 };
 use hashbrown::HashMap;
 use p3_field::PrimeField32;
@@ -37,16 +32,6 @@
         cpu::CpuChip,
         memory::MemoryGlobalChip,
         program::ProgramChip,
-<<<<<<< HEAD
-        syscall::precompiles::{
-            bn254_scalar::{Bn254ScalarMacChip, Bn254ScalarMulChip},
-            edwards::{EdAddAssignChip, EdDecompressChip},
-            keccak256::KeccakPermuteChip,
-            sha256::{ShaCompressChip, ShaExtendChip},
-            uint256::Uint256MulChip,
-            weierstrass::{
-                WeierstrassAddAssignChip, WeierstrassDecompressChip, WeierstrassDoubleAssignChip,
-=======
         syscall::{
             chip::SyscallChip,
             precompiles::{
@@ -58,7 +43,6 @@
                     WeierstrassAddAssignChip, WeierstrassDecompressChip,
                     WeierstrassDoubleAssignChip,
                 },
->>>>>>> f72c35f0
             },
         },
     };
