--- conflicted
+++ resolved
@@ -122,7 +122,6 @@
         total_area += (bn254_fp2_mul_events as u64) * costs[&RiscvAirDiscriminants::Bn254Fp2Mul];
         total_chips += 1;
 
-<<<<<<< HEAD
         let bn254_scalar_mul_events =
             *self.syscall_counts.get(&SyscallCode::BN254_SCALAR_MUL).unwrap_or(&0);
         total_area +=
@@ -143,11 +142,7 @@
         total_area += (mem_copy_64_events as u64) * costs[&RiscvAirDiscriminants::MemCopy64];
         total_chips += 1;
 
-        let bls12381_decompress_events =
-            *self.syscall_counts.get(&SyscallCode::BLS12381_DECOMPRESS).unwrap_or(&0);
-=======
         let bls12381_decompress_events = self.syscall_counts[SyscallCode::BLS12381_DECOMPRESS];
->>>>>>> 390cabe5
         total_area +=
             (bls12381_decompress_events as u64) * costs[&RiscvAirDiscriminants::Bls12381Decompress];
         total_chips += 1;
