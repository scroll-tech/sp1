name: PR

on:
  push:
    branches: [main]
  pull_request:
    branches:
      - "**"
    paths:
      - "cli/**"
      - "core/**"
      - "prover/**"
      - "recursion/**"
      - "derive/**"
      - "sdk/**"
      - "zkvm/**"
      - "tests/**"
      - "examples/**"
      - "Cargo.toml"
      - ".github/workflows/**"
  merge_group:

concurrency:
  group: ${{ github.workflow }}-${{ github.event.pull_request.number || github.ref }}
  cancel-in-progress: true

jobs:
  test-x86:
    name: Test (x86-64)
<<<<<<< HEAD
    runs-on: [self-hosted, Linux, X64]
=======
    runs-on: runs-on,runner=64cpu-linux-x64,spot=false
>>>>>>> 6be0efa1
    env:
      CARGO_NET_GIT_FETCH_WITH_CLI: "true"
    steps:
      - name: Checkout sources
        uses: actions/checkout@v4

      - name: Setup CI
        uses: ./.github/actions/setup

      - name: Run cargo check
        uses: actions-rs/cargo@v1
        with:
          command: check
          toolchain: nightly-2024-04-17
          args: --all-targets --all-features

      - name: Run cargo test
        uses: actions-rs/cargo@v1
        with:
          command: test
          toolchain: nightly-2024-04-17
          args: --release --features native-gnark
        env:
          RUSTFLAGS: -Copt-level=3 -Cdebug-assertions -Coverflow-checks=y -Cdebuginfo=0 -C target-cpu=native
          RUST_BACKTRACE: 1
          FRI_QUERIES: 1
          SP1_DEV: 1

  test-arm:
    name: Test (ARM)
    runs-on: runs-on,runner=64cpu-linux-arm64,spot=false
    env:
      CARGO_NET_GIT_FETCH_WITH_CLI: "true"
    steps:
      - name: Checkout sources
        uses: actions/checkout@v4

      - name: Setup CI
        uses: ./.github/actions/setup

      - name: Run cargo check
        uses: actions-rs/cargo@v1
        with:
          command: check
          toolchain: nightly-2024-04-17
          args: --all-targets --all-features

      - name: Run cargo test
        uses: actions-rs/cargo@v1
        with:
          command: test
          toolchain: nightly-2024-04-17
          args: --release --features native-gnark
        env:
          RUSTFLAGS: -Copt-level=3 -Cdebug-assertions -Coverflow-checks=y -Cdebuginfo=0 -C target-cpu=native
          RUST_BACKTRACE: 1
          FRI_QUERIES: 1
          SP1_DEV: 1

  lint:
    name: Formatting & Clippy
    runs-on: [self-hosted, Linux, X64]
    env:
      CARGO_NET_GIT_FETCH_WITH_CLI: "true"
    steps:
      - name: Checkout sources
        uses: actions/checkout@v4

      - name: Setup CI
        uses: ./.github/actions/setup

      - name: Run cargo fmt
        uses: actions-rs/cargo@v1
        with:
          command: fmt
          args: --all -- --check
        env:
          CARGO_INCREMENTAL: 1

      - name: Run cargo clippy
        uses: actions-rs/cargo@v1
        with:
          command: clippy
          args: --all-features --all-targets -- -D warnings -A incomplete-features
        env:
          CARGO_INCREMENTAL: 1

  examples:
    name: Examples
    runs-on: [self-hosted, Linux, X64]
    env:
      CARGO_NET_GIT_FETCH_WITH_CLI: "true"
    steps:
      - name: Checkout sources
        uses: actions/checkout@v4

      - name: Setup CI
        uses: ./.github/actions/setup

      - name: Install SP1 toolchain
        run: |
          curl -L https://sp1.succinct.xyz | bash
          ~/.sp1/bin/sp1up 
          ~/.sp1/bin/cargo-prove prove --version

      - name: Install SP1 CLI
        run: |
          cd cli
          cargo install --force --locked --path .
          ~/.sp1/bin/cargo-prove prove install-toolchain
          cd ~

      - name: Run cargo check
        run: |
          RUSTFLAGS="-Copt-level=3 -Cdebug-assertions -Coverflow-checks=y -Cdebuginfo=0 -C target-cpu=native" \
          cargo check --manifest-path examples/Cargo.toml --all-targets --all-features

  cli:
    name: CLI
    runs-on: [self-hosted, Linux, X64]
    env:
      CARGO_NET_GIT_FETCH_WITH_CLI: "true"
    steps:
      - name: Checkout sources
        uses: actions/checkout@v4

      - name: Setup CI
        uses: ./.github/actions/setup

      - name: Install SP1 toolchain
        run: |
          curl -L https://sp1.succinct.xyz | bash
          ~/.sp1/bin/sp1up 
          ~/.sp1/bin/cargo-prove prove --version

      - name: Install SP1 CLI
        run: |
          cd cli
          cargo install --force --locked --path .
          cd ~

      - name: Run cargo prove new
        run: |
          cargo prove new fibonacci --version dev

      - name: Build program and run script
        run: |
          cd fibonacci
          cd program
          cargo add sp1-zkvm --path $GITHUB_WORKSPACE/zkvm/entrypoint
          cargo prove build
          cd ../script
          cargo remove sp1-sdk
          cargo add sp1-sdk --path $GITHUB_WORKSPACE/sdk
          SP1_DEV=1 RUST_LOG=info cargo run --release<|MERGE_RESOLUTION|>--- conflicted
+++ resolved
@@ -27,11 +27,7 @@
 jobs:
   test-x86:
     name: Test (x86-64)
-<<<<<<< HEAD
     runs-on: [self-hosted, Linux, X64]
-=======
-    runs-on: runs-on,runner=64cpu-linux-x64,spot=false
->>>>>>> 6be0efa1
     env:
       CARGO_NET_GIT_FETCH_WITH_CLI: "true"
     steps:
