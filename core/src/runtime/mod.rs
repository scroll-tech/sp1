mod instruction;
mod io;
mod memory;
mod opcode;
mod program;
mod record;
mod register;
mod state;
mod syscall;
#[macro_use]
mod utils;

pub use instruction::*;
pub use memory::*;
pub use opcode::*;
pub use program::*;
pub use record::*;
pub use register::*;
pub use state::*;
pub use syscall::*;
pub use utils::*;

use std::collections::hash_map::Entry;
use std::collections::HashMap;
use std::fmt::{Display, Formatter, Result as FmtResult};
use std::fs::File;
use std::io::BufWriter;
use std::io::Write;
use std::sync::Arc;

use thiserror::Error;

use crate::bytes::NUM_BYTE_LOOKUP_CHANNELS;
use crate::memory::MemoryInitializeFinalizeEvent;
use crate::utils::SP1CoreOpts;
use crate::{alu::AluEvent, cpu::CpuEvent};

/// An implementation of a runtime for the SP1 RISC-V zkVM.
///
/// The runtime is responsible for executing a user program and tracing important events which occur
/// during execution (i.e., memory reads, alu operations, etc).
///
/// For more information on the RV32IM instruction set, see the following:
/// https://www.cs.sfu.ca/~ashriram/Courses/CS295/assets/notebooks/RISCV/RISCV_CARD.pdf
pub struct Runtime {
    /// The program.
    pub program: Arc<Program>,

    /// The state of the execution.
    pub state: ExecutionState,

    /// The trace of the execution.
    pub record: ExecutionRecord,

    /// The memory accesses for the current cycle.
    pub memory_accesses: MemoryAccessRecord,

    /// The maximum size of each shard.
    pub shard_size: u32,

    pub shard_batch_size: u32,

    /// A counter for the number of cycles that have been executed in certain functions.
    pub cycle_tracker: HashMap<String, (u64, u32)>,

    /// A buffer for stdout and stderr IO.
    pub io_buf: HashMap<u32, String>,

    /// A buffer for writing trace events to a file.
    pub trace_buf: Option<BufWriter<File>>,

    /// Whether the runtime is in constrained mode or not.
    ///
    /// In unconstrained mode, any events, clock, register, or memory changes are reset after leaving
    /// the unconstrained block. The only thing preserved is writes to the input stream.
    pub unconstrained: bool,

    pub(crate) unconstrained_state: ForkState,

    pub syscall_map: HashMap<SyscallCode, Arc<dyn Syscall>>,

    pub max_syscall_cycles: u32,

    pub emit_events: bool,

    /// Report of the program execution.
    pub report: ExecutionReport,

    /// Whether we should write to the report.
    pub should_report: bool,
}

#[derive(Default, Debug, Clone, PartialEq, Eq)]
pub struct ExecutionReport {
    pub instruction_counts: HashMap<Opcode, u64>,
    pub syscall_counts: HashMap<SyscallCode, u64>,
}

impl ExecutionReport {
    pub fn total_instruction_count(&self) -> u64 {
        self.instruction_counts.values().sum()
    }

    pub fn total_syscall_count(&self) -> u64 {
        self.syscall_counts.values().sum()
    }
}

impl Display for ExecutionReport {
    fn fmt(&self, f: &mut Formatter<'_>) -> FmtResult {
        writeln!(f, "Instruction Counts:")?;
        let mut sorted_instructions = self.instruction_counts.iter().collect::<Vec<_>>();

        // Sort instructions by opcode name
        sorted_instructions.sort_by_key(|&(opcode, _)| opcode.to_string());
        for (opcode, count) in sorted_instructions {
            writeln!(f, "  {}: {}", opcode, count)?;
        }
        writeln!(f, "Total Instructions: {}", self.total_instruction_count())?;

        writeln!(f, "Syscall Counts:")?;
        let mut sorted_syscalls = self.syscall_counts.iter().collect::<Vec<_>>();

        // Sort syscalls by syscall name
        sorted_syscalls.sort_by_key(|&(syscall, _)| format!("{:?}", syscall));
        for (syscall, count) in sorted_syscalls {
            writeln!(f, "  {}: {}", syscall, count)?;
        }
        writeln!(f, "Total Syscall Count: {}", self.total_syscall_count())?;

        Ok(())
    }
}

#[derive(Error, Debug)]
pub enum ExecutionError {
    #[error("execution failed with exit code {0}")]
    HaltWithNonZeroExitCode(u32),
    #[error("invalid memory access for opcode {0} and address {1}")]
    InvalidMemoryAccess(Opcode, u32),
    #[error("unimplemented syscall {0}")]
    UnsupportedSyscall(u32),
    #[error("breakpoint encountered")]
    Breakpoint(),
    #[error("got unimplemented as opcode")]
    Unimplemented(),
}

impl Runtime {
    // Create a new runtime from a program.
    pub fn new(program: Program, opts: SP1CoreOpts) -> Self {
        // Create a shared reference to the program.
        let program = Arc::new(program);

        // Create a default record with the program.
        let record = ExecutionRecord {
            program: program.clone(),
            ..Default::default()
        };

        // If TRACE_FILE is set, initialize the trace buffer.
        let trace_buf = if let Ok(trace_file) = std::env::var("TRACE_FILE") {
            let file = File::create(trace_file).unwrap();
            Some(BufWriter::new(file))
        } else {
            None
        };

        // Determine the maximum number of cycles for any syscall.
        let syscall_map = default_syscall_map();
        let max_syscall_cycles = syscall_map
            .values()
            .map(|syscall| syscall.num_extra_cycles())
            .max()
            .unwrap_or(0);

        Self {
            record,
            state: ExecutionState::new(program.pc_start),
            program,
            memory_accesses: MemoryAccessRecord::default(),
            shard_size: (opts.shard_size as u32) * 4,
            shard_batch_size: opts.shard_batch_size as u32,
            cycle_tracker: HashMap::new(),
            io_buf: HashMap::new(),
            trace_buf,
            unconstrained: false,
            unconstrained_state: ForkState::default(),
            syscall_map,
            emit_events: true,
            max_syscall_cycles,
            report: Default::default(),
            should_report: false,
        }
    }

    /// Recover runtime state from a program and existing execution state.
    pub fn recover(program: Program, state: ExecutionState, opts: SP1CoreOpts) -> Self {
        let mut runtime = Self::new(program, opts);
        runtime.state = state;
        let index: u32 = (runtime.state.global_clk / (runtime.shard_size / 4) as u64)
            .try_into()
            .unwrap();
        runtime.record.index = index + 1;
        runtime
    }

    /// Get the current values of the registers.
    pub fn registers(&self) -> [u32; 32] {
        let mut registers = [0; 32];
        for i in 0..32 {
            let addr = Register::from_u32(i as u32) as u32;
            registers[i] = match self.state.memory.get(&addr) {
                Some(record) => record.value,
                None => 0,
            };
        }
        registers
    }

    /// Get the current value of a register.
    pub fn register(&self, register: Register) -> u32 {
        let addr = register as u32;
        match self.state.memory.get(&addr) {
            Some(record) => record.value,
            None => 0,
        }
    }

    /// Get the current value of a word.
    pub fn word(&self, addr: u32) -> u32 {
        match self.state.memory.get(&addr) {
            Some(record) => record.value,
            None => 0,
        }
    }

    /// Get the current value of a byte.
    pub fn byte(&self, addr: u32) -> u8 {
        let word = self.word(addr - addr % 4);
        (word >> ((addr % 4) * 8)) as u8
    }

    /// Get the current timestamp for a given memory access position.
    pub const fn timestamp(&self, position: &MemoryAccessPosition) -> u32 {
        self.state.clk + *position as u32
    }

    /// Get the current shard.
    #[inline]
    pub fn shard(&self) -> u32 {
        self.state.current_shard
    }

    #[inline]
    pub fn channel(&self) -> u32 {
        self.state.channel
    }

    /// Read a word from memory and create an access record.
    pub fn mr(&mut self, addr: u32, shard: u32, timestamp: u32) -> MemoryReadRecord {
        // Get the memory record entry.
        let entry = self.state.memory.entry(addr);

        // If we're in unconstrained mode, we don't want to modify state, so we'll save the
        // original state if it's the first time modifying it.
        if self.unconstrained {
            let record = match entry {
                Entry::Occupied(ref entry) => Some(entry.get()),
                Entry::Vacant(_) => None,
            };
            self.unconstrained_state
                .memory_diff
                .entry(addr)
                .or_insert(record.copied());
        }

        // If it's the first time accessing this address, initialize previous values.
        let record: &mut MemoryRecord = match entry {
            Entry::Occupied(entry) => entry.into_mut(),
            Entry::Vacant(entry) => {
                // If addr has a specific value to be initialized with, use that, otherwise 0.
                let value = self.state.uninitialized_memory.remove(&addr).unwrap_or(0);

                // Do not emit memory initialize events for address 0 as that is done in initialize.
                if addr != 0 {
                    self.record
                        .memory_initialize_events
                        .push(MemoryInitializeFinalizeEvent::initialize(addr, value, true));
                }
                entry.insert(MemoryRecord {
                    value,
                    shard: 0,
                    timestamp: 0,
                })
            }
        };
        let value = record.value;
        let prev_shard = record.shard;
        let prev_timestamp = record.timestamp;
        record.shard = shard;
        record.timestamp = timestamp;

        // Construct the memory read record.
        MemoryReadRecord::new(value, shard, timestamp, prev_shard, prev_timestamp)
    }

    /// Write a word to memory and create an access record.
    pub fn mw(&mut self, addr: u32, value: u32, shard: u32, timestamp: u32) -> MemoryWriteRecord {
        // Get the memory record entry.
        let entry = self.state.memory.entry(addr);

        // If we're in unconstrained mode, we don't want to modify state, so we'll save the
        // original state if it's the first time modifying it.
        if self.unconstrained {
            let record = match entry {
                Entry::Occupied(ref entry) => Some(entry.get()),
                Entry::Vacant(_) => None,
            };
            self.unconstrained_state
                .memory_diff
                .entry(addr)
                .or_insert(record.copied());
        }

        // If it's the first time accessing this address, initialize previous values.
        let record: &mut MemoryRecord = match entry {
            Entry::Occupied(entry) => entry.into_mut(),
            Entry::Vacant(entry) => {
                // If addr has a specific value to be initialized with, use that, otherwise 0.
                let value = self.state.uninitialized_memory.remove(&addr).unwrap_or(0);

                // Do not emit memory initialize events for address 0 as that is done in initialize.
                if addr != 0 {
                    self.record
                        .memory_initialize_events
                        .push(MemoryInitializeFinalizeEvent::initialize(addr, value, true));
                }
                entry.insert(MemoryRecord {
                    value,
                    shard: 0,
                    timestamp: 0,
                })
            }
        };
        let prev_value = record.value;
        let prev_shard = record.shard;
        let prev_timestamp = record.timestamp;
        record.value = value;
        record.shard = shard;
        record.timestamp = timestamp;

        // Construct the memory write record.
        MemoryWriteRecord::new(
            value,
            shard,
            timestamp,
            prev_value,
            prev_shard,
            prev_timestamp,
        )
    }

    /// Read from memory, assuming that all addresses are aligned.
    pub fn mr_cpu(&mut self, addr: u32, position: MemoryAccessPosition) -> u32 {
        // Assert that the address is aligned.
        assert_valid_memory_access!(addr, position);

        // Read the address from memory and create a memory read record.
        let record = self.mr(addr, self.shard(), self.timestamp(&position));

        // If we're not in unconstrained mode, record the access for the current cycle.
        if !self.unconstrained && self.emit_events {
            match position {
                MemoryAccessPosition::A => self.memory_accesses.a = Some(record.into()),
                MemoryAccessPosition::B => self.memory_accesses.b = Some(record.into()),
                MemoryAccessPosition::C => self.memory_accesses.c = Some(record.into()),
                MemoryAccessPosition::Memory => self.memory_accesses.memory = Some(record.into()),
            }
        }
        record.value
    }

    /// Write to memory.
    pub fn mw_cpu(&mut self, addr: u32, value: u32, position: MemoryAccessPosition) {
        // Assert that the address is aligned.
        assert_valid_memory_access!(addr, position);

        // Read the address from memory and create a memory read record.
        let record = self.mw(addr, value, self.shard(), self.timestamp(&position));

        // If we're not in unconstrained mode, record the access for the current cycle.
        if !self.unconstrained {
            match position {
                MemoryAccessPosition::A => {
                    assert!(self.memory_accesses.a.is_none());
                    self.memory_accesses.a = Some(record.into());
                }
                MemoryAccessPosition::B => {
                    assert!(self.memory_accesses.b.is_none());
                    self.memory_accesses.b = Some(record.into());
                }
                MemoryAccessPosition::C => {
                    assert!(self.memory_accesses.c.is_none());
                    self.memory_accesses.c = Some(record.into());
                }
                MemoryAccessPosition::Memory => {
                    assert!(self.memory_accesses.memory.is_none());
                    self.memory_accesses.memory = Some(record.into());
                }
            }
        }
    }

    /// Read from a register.
    pub fn rr(&mut self, register: Register, position: MemoryAccessPosition) -> u32 {
        self.mr_cpu(register as u32, position)
    }

    /// Write to a register.
    pub fn rw(&mut self, register: Register, value: u32) {
        // The only time we are writing to a register is when it is in operand A.
        // Register %x0 should always be 0. See 2.6 Load and Store Instruction on
        // P.18 of the RISC-V spec. We always write 0 to %x0.
        if register == Register::X0 {
            self.mw_cpu(register as u32, 0, MemoryAccessPosition::A);
        } else {
            self.mw_cpu(register as u32, value, MemoryAccessPosition::A)
        }
    }

    /// Emit a CPU event.
    #[allow(clippy::too_many_arguments)]
    fn emit_cpu(
        &mut self,
        shard: u32,
        channel: u32,
        clk: u32,
        pc: u32,
        next_pc: u32,
        instruction: Instruction,
        a: u32,
        b: u32,
        c: u32,
        memory_store_value: Option<u32>,
        record: MemoryAccessRecord,
        exit_code: u32,
    ) {
        let cpu_event = CpuEvent {
            shard,
            channel,
            clk,
            pc,
            next_pc,
            instruction,
            a,
            a_record: record.a,
            b,
            b_record: record.b,
            c,
            c_record: record.c,
            memory: memory_store_value,
            memory_record: record.memory,
            exit_code,
        };

        self.record.cpu_events.push(cpu_event);
    }

    /// Emit an ALU event.
    fn emit_alu(&mut self, clk: u32, opcode: Opcode, a: u32, b: u32, c: u32) {
        let event = AluEvent {
            shard: self.shard(),
            clk,
            channel: self.channel(),
            opcode,
            a,
            b,
            c,
        };
        match opcode {
            Opcode::ADD => {
                self.record.add_events.push(event);
            }
            Opcode::SUB => {
                self.record.sub_events.push(event);
            }
            Opcode::XOR | Opcode::OR | Opcode::AND => {
                self.record.bitwise_events.push(event);
            }
            Opcode::SLL => {
                self.record.shift_left_events.push(event);
            }
            Opcode::SRL | Opcode::SRA => {
                self.record.shift_right_events.push(event);
            }
            Opcode::SLT | Opcode::SLTU => {
                self.record.lt_events.push(event);
            }
            Opcode::MUL | Opcode::MULHU | Opcode::MULHSU | Opcode::MULH => {
                self.record.mul_events.push(event);
            }
            Opcode::DIVU | Opcode::REMU | Opcode::DIV | Opcode::REM => {
                self.record.divrem_events.push(event);
            }
            _ => {}
        }
    }

    /// Fetch the destination register and input operand values for an ALU instruction.
    fn alu_rr(&mut self, instruction: Instruction) -> (Register, u32, u32) {
        if !instruction.imm_c {
            let (rd, rs1, rs2) = instruction.r_type();
            let c = self.rr(rs2, MemoryAccessPosition::C);
            let b = self.rr(rs1, MemoryAccessPosition::B);
            (rd, b, c)
        } else if !instruction.imm_b && instruction.imm_c {
            let (rd, rs1, imm) = instruction.i_type();
            let (rd, b, c) = (rd, self.rr(rs1, MemoryAccessPosition::B), imm);
            (rd, b, c)
        } else {
            assert!(instruction.imm_b && instruction.imm_c);
            let (rd, b, c) = (
                Register::from_u32(instruction.op_a),
                instruction.op_b,
                instruction.op_c,
            );
            (rd, b, c)
        }
    }

    /// Set the destination register with the result and emit an ALU event.
    fn alu_rw(&mut self, instruction: Instruction, rd: Register, a: u32, b: u32, c: u32) {
        self.rw(rd, a);
        if self.emit_events {
            self.emit_alu(self.state.clk, instruction.opcode, a, b, c);
        }
    }

    /// Fetch the input operand values for a load instruction.
    fn load_rr(&mut self, instruction: Instruction) -> (Register, u32, u32, u32, u32) {
        let (rd, rs1, imm) = instruction.i_type();
        let (b, c) = (self.rr(rs1, MemoryAccessPosition::B), imm);
        let addr = b.wrapping_add(c);
        let memory_value = self.mr_cpu(align(addr), MemoryAccessPosition::Memory);
        (rd, b, c, addr, memory_value)
    }

    /// Fetch the input operand values for a store instruction.
    fn store_rr(&mut self, instruction: Instruction) -> (u32, u32, u32, u32, u32) {
        let (rs1, rs2, imm) = instruction.s_type();
        let c = imm;
        let b = self.rr(rs2, MemoryAccessPosition::B);
        let a = self.rr(rs1, MemoryAccessPosition::A);
        let addr = b.wrapping_add(c);
        let memory_value = self.word(align(addr));
        (a, b, c, addr, memory_value)
    }

    /// Fetch the input operand values for a branch instruction.
    fn branch_rr(&mut self, instruction: Instruction) -> (u32, u32, u32) {
        let (rs1, rs2, imm) = instruction.b_type();
        let c = imm;
        let b = self.rr(rs2, MemoryAccessPosition::B);
        let a = self.rr(rs1, MemoryAccessPosition::A);
        (a, b, c)
    }

    /// Fetch the instruction at the current program counter.
    fn fetch(&self) -> Instruction {
        let idx = ((self.state.pc - self.program.pc_base) / 4) as usize;
        self.program.instructions[idx]
    }

    /// Execute the given instruction over the current state of the runtime.
    fn execute_instruction(&mut self, instruction: Instruction) -> Result<(), ExecutionError> {
        let mut pc = self.state.pc;
        let mut clk = self.state.clk;
        let mut exit_code = 0u32;

        let mut next_pc = self.state.pc.wrapping_add(4);

        let rd: Register;
        let (a, b, c): (u32, u32, u32);
        let (addr, memory_read_value): (u32, u32);
        let mut memory_store_value: Option<u32> = None;
        self.memory_accesses = MemoryAccessRecord::default();

        if self.should_report && !self.unconstrained {
            self.report
                .instruction_counts
                .entry(instruction.opcode)
                .and_modify(|c| *c += 1)
                .or_insert(1);
        }

        match instruction.opcode {
            // Arithmetic instructions.
            Opcode::ADD => {
                (rd, b, c) = self.alu_rr(instruction);
                a = b.wrapping_add(c);
                self.alu_rw(instruction, rd, a, b, c);
            }
            Opcode::SUB => {
                (rd, b, c) = self.alu_rr(instruction);
                a = b.wrapping_sub(c);
                self.alu_rw(instruction, rd, a, b, c);
            }
            Opcode::XOR => {
                (rd, b, c) = self.alu_rr(instruction);
                a = b ^ c;
                self.alu_rw(instruction, rd, a, b, c);
            }
            Opcode::OR => {
                (rd, b, c) = self.alu_rr(instruction);
                a = b | c;
                self.alu_rw(instruction, rd, a, b, c);
            }
            Opcode::AND => {
                (rd, b, c) = self.alu_rr(instruction);
                a = b & c;
                self.alu_rw(instruction, rd, a, b, c);
            }
            Opcode::SLL => {
                (rd, b, c) = self.alu_rr(instruction);
                a = b.wrapping_shl(c);
                self.alu_rw(instruction, rd, a, b, c);
            }
            Opcode::SRL => {
                (rd, b, c) = self.alu_rr(instruction);
                a = b.wrapping_shr(c);
                self.alu_rw(instruction, rd, a, b, c);
            }
            Opcode::SRA => {
                (rd, b, c) = self.alu_rr(instruction);
                a = (b as i32).wrapping_shr(c) as u32;
                self.alu_rw(instruction, rd, a, b, c);
            }
            Opcode::SLT => {
                (rd, b, c) = self.alu_rr(instruction);
                a = if (b as i32) < (c as i32) { 1 } else { 0 };
                self.alu_rw(instruction, rd, a, b, c);
            }
            Opcode::SLTU => {
                (rd, b, c) = self.alu_rr(instruction);
                a = if b < c { 1 } else { 0 };
                self.alu_rw(instruction, rd, a, b, c);
            }

            // Load instructions.
            Opcode::LB => {
                (rd, b, c, addr, memory_read_value) = self.load_rr(instruction);
                let value = (memory_read_value).to_le_bytes()[(addr % 4) as usize];
                a = ((value as i8) as i32) as u32;
                memory_store_value = Some(memory_read_value);
                println!(
                    "[clk: {}, pc: 0x{:x}] LB: {:?} <- {:x}",
                    self.state.global_clk, self.state.pc, rd, a
                );
                self.rw(rd, a);
            }
            Opcode::LH => {
                (rd, b, c, addr, memory_read_value) = self.load_rr(instruction);
                if addr % 2 != 0 {
                    return Err(ExecutionError::InvalidMemoryAccess(Opcode::LH, addr));
                }
                let value = match (addr >> 1) % 2 {
                    0 => memory_read_value & 0x0000FFFF,
                    1 => (memory_read_value & 0xFFFF0000) >> 16,
                    _ => unreachable!(),
                };
                a = ((value as i16) as i32) as u32;
                memory_store_value = Some(memory_read_value);
                println!(
                    "[clk: {}, pc: 0x{:x}] LH: {:?} <- {:x}",
                    self.state.global_clk, self.state.pc, rd, a
                );
                self.rw(rd, a);
            }
            Opcode::LW => {
                (rd, b, c, addr, memory_read_value) = self.load_rr(instruction);
                if addr % 4 != 0 {
                    return Err(ExecutionError::InvalidMemoryAccess(Opcode::LW, addr));
                }
                a = memory_read_value;
                memory_store_value = Some(memory_read_value);
                println!(
                    "[clk: {}, pc: 0x{:x}] LW: {:?} <- {}",
                    self.state.global_clk, self.state.pc, rd, a
                );
                self.rw(rd, a);
            }
            Opcode::LBU => {
                (rd, b, c, addr, memory_read_value) = self.load_rr(instruction);
                let value = (memory_read_value).to_le_bytes()[(addr % 4) as usize];
                a = value as u32;
                memory_store_value = Some(memory_read_value);
                self.rw(rd, a);
            }
            Opcode::LHU => {
                (rd, b, c, addr, memory_read_value) = self.load_rr(instruction);
                if addr % 2 != 0 {
                    return Err(ExecutionError::InvalidMemoryAccess(Opcode::LHU, addr));
                }
                let value = match (addr >> 1) % 2 {
                    0 => memory_read_value & 0x0000FFFF,
                    1 => (memory_read_value & 0xFFFF0000) >> 16,
                    _ => unreachable!(),
                };
                a = (value as u16) as u32;
                memory_store_value = Some(memory_read_value);
                self.rw(rd, a);
            }

            // Store instructions.
            Opcode::SB => {
                (a, b, c, addr, memory_read_value) = self.store_rr(instruction);
                let value = match addr % 4 {
                    0 => (a & 0x000000FF) + (memory_read_value & 0xFFFFFF00),
                    1 => ((a & 0x000000FF) << 8) + (memory_read_value & 0xFFFF00FF),
                    2 => ((a & 0x000000FF) << 16) + (memory_read_value & 0xFF00FFFF),
                    3 => ((a & 0x000000FF) << 24) + (memory_read_value & 0x00FFFFFF),
                    _ => unreachable!(),
                };
                memory_store_value = Some(value);
                println!(
                    "[clk: {}, pc: 0x{:x}] SB 0x{:x} <- 0x{:x}",
                    self.state.global_clk, pc, addr, value
                );
                self.mw_cpu(align(addr), value, MemoryAccessPosition::Memory);
            }
            Opcode::SH => {
                (a, b, c, addr, memory_read_value) = self.store_rr(instruction);
                if addr % 2 != 0 {
                    return Err(ExecutionError::InvalidMemoryAccess(Opcode::SH, addr));
                }
                let value = match (addr >> 1) % 2 {
                    0 => (a & 0x0000FFFF) + (memory_read_value & 0xFFFF0000),
                    1 => ((a & 0x0000FFFF) << 16) + (memory_read_value & 0x0000FFFF),
                    _ => unreachable!(),
                };
                memory_store_value = Some(value);
                println!(
                    "[clk: {}, pc: 0x{:x}] SH 0x{:x} <- 0x{:x}",
                    self.state.global_clk, pc, addr, value
                );
                self.mw_cpu(align(addr), value, MemoryAccessPosition::Memory);
            }
            Opcode::SW => {
                (a, b, c, addr, _) = self.store_rr(instruction);
                if addr % 4 != 0 {
                    return Err(ExecutionError::InvalidMemoryAccess(Opcode::SW, addr));
                }
                let value = a;
                memory_store_value = Some(value);
                println!(
                    "[clk: {}, pc: 0x{:x}] SW 0x{:x} <- 0x{:x}",
                    self.state.global_clk, pc, addr, value
                );
                self.mw_cpu(align(addr), value, MemoryAccessPosition::Memory);
            }

            // B-type instructions.
            Opcode::BEQ => {
                (a, b, c) = self.branch_rr(instruction);
                if a == b {
                    next_pc = self.state.pc.wrapping_add(c);
                }
            }
            Opcode::BNE => {
                (a, b, c) = self.branch_rr(instruction);
                if a != b {
                    next_pc = self.state.pc.wrapping_add(c);
                }
            }
            Opcode::BLT => {
                (a, b, c) = self.branch_rr(instruction);
                if (a as i32) < (b as i32) {
                    next_pc = self.state.pc.wrapping_add(c);
                }
            }
            Opcode::BGE => {
                (a, b, c) = self.branch_rr(instruction);
                if (a as i32) >= (b as i32) {
                    next_pc = self.state.pc.wrapping_add(c);
                }
            }
            Opcode::BLTU => {
                (a, b, c) = self.branch_rr(instruction);
                if a < b {
                    next_pc = self.state.pc.wrapping_add(c);
                }
            }
            Opcode::BGEU => {
                (a, b, c) = self.branch_rr(instruction);
                if a >= b {
                    next_pc = self.state.pc.wrapping_add(c);
                }
            }

            // Jump instructions.
            Opcode::JAL => {
                let (rd, imm) = instruction.j_type();
                (b, c) = (imm, 0);
                a = self.state.pc + 4;
                self.rw(rd, a);
                next_pc = self.state.pc.wrapping_add(imm);
            }
            Opcode::JALR => {
                let (rd, rs1, imm) = instruction.i_type();
                (b, c) = (self.rr(rs1, MemoryAccessPosition::B), imm);
                a = self.state.pc + 4;
                self.rw(rd, a);
                next_pc = b.wrapping_add(c);
            }

            // Upper immediate instructions.
            Opcode::AUIPC => {
                let (rd, imm) = instruction.u_type();
                (b, c) = (imm, imm);
                a = self.state.pc.wrapping_add(b);
                self.rw(rd, a);
            }

            // System instructions.
            Opcode::ECALL => {
                // We peek at register x5 to get the syscall id. The reason we don't `self.rr` this
                // register is that we write to it later.
                let t0 = Register::X5;
                let syscall_id = self.register(t0);
                c = self.rr(Register::X11, MemoryAccessPosition::C);
                b = self.rr(Register::X10, MemoryAccessPosition::B);
                let syscall = SyscallCode::from_u32(syscall_id);

<<<<<<< HEAD
                let global_clk = self.state.global_clk;
=======
                if self.should_report && !self.unconstrained {
                    self.report
                        .syscall_counts
                        .entry(syscall)
                        .and_modify(|c| *c += 1)
                        .or_insert(1);
                }
>>>>>>> 8c0f5010

                let syscall_impl = self.get_syscall(syscall).cloned();
                let mut precompile_rt = SyscallContext::new(self);

                println!(
                    "[clk: {}, pc: 0x{:x}] ecall syscall_id=0x{:x}, b: 0x{:x}, c: 0x{:x}",
                    global_clk, pc, syscall_id, b, c,
                );
                let (precompile_next_pc, precompile_cycles, returned_exit_code) =
                    if let Some(syscall_impl) = syscall_impl {
                        // Executing a syscall optionally returns a value to write to the t0 register.
                        // If it returns None, we just keep the syscall_id in t0.
                        let res = syscall_impl.execute(&mut precompile_rt, b, c);
                        if let Some(val) = res {
                            a = val;
                        } else {
                            a = syscall_id;
                        }

                        // If the syscall is `HALT` and the exit code is non-zero, return an error.
                        if syscall == SyscallCode::HALT && precompile_rt.exit_code != 0 {
                            return Err(ExecutionError::HaltWithNonZeroExitCode(
                                precompile_rt.exit_code,
                            ));
                        }

                        (
                            precompile_rt.next_pc,
                            syscall_impl.num_extra_cycles(),
                            precompile_rt.exit_code,
                        )
                    } else {
                        return Err(ExecutionError::UnsupportedSyscall(syscall_id));
                    };

                // Allow the syscall impl to modify state.clk/pc (exit unconstrained does this)
                clk = self.state.clk;
                pc = self.state.pc;

                self.rw(t0, a);
                next_pc = precompile_next_pc;
                self.state.clk += precompile_cycles;
                exit_code = returned_exit_code;
            }
            Opcode::EBREAK => {
                return Err(ExecutionError::Breakpoint());
            }

            // Multiply instructions.
            Opcode::MUL => {
                (rd, b, c) = self.alu_rr(instruction);
                a = b.wrapping_mul(c);
                self.alu_rw(instruction, rd, a, b, c);
            }
            Opcode::MULH => {
                (rd, b, c) = self.alu_rr(instruction);
                a = (((b as i32) as i64).wrapping_mul((c as i32) as i64) >> 32) as u32;
                self.alu_rw(instruction, rd, a, b, c);
            }
            Opcode::MULHU => {
                (rd, b, c) = self.alu_rr(instruction);
                a = ((b as u64).wrapping_mul(c as u64) >> 32) as u32;
                self.alu_rw(instruction, rd, a, b, c);
            }
            Opcode::MULHSU => {
                (rd, b, c) = self.alu_rr(instruction);
                a = (((b as i32) as i64).wrapping_mul(c as i64) >> 32) as u32;
                self.alu_rw(instruction, rd, a, b, c);
            }
            Opcode::DIV => {
                (rd, b, c) = self.alu_rr(instruction);
                if c == 0 {
                    a = u32::MAX;
                } else {
                    a = (b as i32).wrapping_div(c as i32) as u32;
                }
                self.alu_rw(instruction, rd, a, b, c);
            }
            Opcode::DIVU => {
                (rd, b, c) = self.alu_rr(instruction);
                if c == 0 {
                    a = u32::MAX;
                } else {
                    a = b.wrapping_div(c);
                }
                self.alu_rw(instruction, rd, a, b, c);
            }
            Opcode::REM => {
                (rd, b, c) = self.alu_rr(instruction);
                if c == 0 {
                    a = b;
                } else {
                    a = (b as i32).wrapping_rem(c as i32) as u32;
                }
                self.alu_rw(instruction, rd, a, b, c);
            }
            Opcode::REMU => {
                (rd, b, c) = self.alu_rr(instruction);
                if c == 0 {
                    a = b;
                } else {
                    a = b.wrapping_rem(c);
                }
                self.alu_rw(instruction, rd, a, b, c);
            }

            // See https://github.com/riscv-non-isa/riscv-asm-manual/blob/master/riscv-asm.md#instruction-aliases
            Opcode::UNIMP => {
                return Err(ExecutionError::Unimplemented());
            }
        }

        // Update the program counter.
        self.state.pc = next_pc;

        // Update the clk to the next cycle.
        self.state.clk += 4;

        let channel = self.channel();

        // Update the channel to the next cycle.
        if !self.unconstrained {
            self.state.channel = (self.state.channel + 1) % NUM_BYTE_LOOKUP_CHANNELS;
        }

        // Emit the CPU event for this cycle.
        if self.emit_events {
            self.emit_cpu(
                self.shard(),
                channel,
                clk,
                pc,
                next_pc,
                instruction,
                a,
                b,
                c,
                memory_store_value,
                self.memory_accesses,
                exit_code,
            );
        };
        Ok(())
    }

    /// Executes one cycle of the program, returning whether the program has finished.
    #[inline]
    fn execute_cycle(&mut self) -> Result<bool, ExecutionError> {
        // Fetch the instruction at the current program counter.
        let instruction = self.fetch();

        // Log the current state of the runtime.
        self.log(&instruction);

        // Execute the instruction.
        self.execute_instruction(instruction)?;

        // Increment the clock.
        self.state.global_clk += 1;

        // If there's not enough cycles left for another instruction, move to the next shard.
        // We multiply by 4 because clk is incremented by 4 for each normal instruction.
        if !self.unconstrained && self.max_syscall_cycles + self.state.clk >= self.shard_size {
            self.state.current_shard += 1;
            self.state.clk = 0;
            self.state.channel = 0;
        }

        Ok(self.state.pc.wrapping_sub(self.program.pc_base)
            >= (self.program.instructions.len() * 4) as u32)
    }

    /// Execute up to `self.shard_batch_size` cycles, returning the events emitted and whether the program ended.
    pub fn execute_record(&mut self) -> Result<(ExecutionRecord, bool), ExecutionError> {
        self.emit_events = true;
        let done = self.execute()?;
        Ok((std::mem::take(&mut self.record), done))
    }

    /// Execute up to `self.shard_batch_size` cycles, returning a copy of the prestate and whether the program ended.
    pub fn execute_state(&mut self) -> Result<(ExecutionState, bool), ExecutionError> {
        self.emit_events = false;
        let state = self.state.clone();
        let done = self.execute()?;
        Ok((state, done))
    }

    fn initialize(&mut self) {
        self.state.clk = 0;
        self.state.channel = 0;

        tracing::info!("loading memory image");
        for (addr, value) in self.program.memory_image.iter() {
            self.state.memory.insert(
                *addr,
                MemoryRecord {
                    value: *value,
                    shard: 0,
                    timestamp: 0,
                },
            );
        }

        // Create init event for register 0 because it needs to be the first row in MemoryInit.
        self.record
            .memory_initialize_events
            .push(MemoryInitializeFinalizeEvent::initialize(0, 0, true));

        tracing::info!("starting execution");
    }

    pub fn run_untraced(&mut self) -> Result<(), ExecutionError> {
        self.emit_events = false;
        self.should_report = true;
        while !self.execute()? {}
        Ok(())
    }

    pub fn run(&mut self) -> Result<(), ExecutionError> {
        self.emit_events = true;
        self.should_report = true;
        while !self.execute()? {}
        Ok(())
    }

    pub fn dry_run(&mut self) {
        self.emit_events = false;
        while !self.execute().unwrap() {}
    }

    /// Executes up to `self.shard_batch_size` cycles of the program, returning whether the program has finished.
    fn execute(&mut self) -> Result<bool, ExecutionError> {
        // If it's the first cycle, initialize the program.
        if self.state.global_clk == 0 {
            self.initialize();
        }

        // Loop until we've executed `self.shard_batch_size` shards if `self.shard_batch_size` is set.
        let mut done = false;
        let mut current_shard = self.state.current_shard;
        let mut num_shards_executed = 0;
        loop {
            if self.execute_cycle()? {
                done = true;
                break;
            }

            if self.shard_batch_size > 0 && current_shard != self.state.current_shard {
                num_shards_executed += 1;
                current_shard = self.state.current_shard;
                if num_shards_executed == self.shard_batch_size {
                    break;
                }
            }
        }

        if done {
            self.postprocess();
        }

        Ok(done)
    }

    fn postprocess(&mut self) {
        tracing::info!(
            "finished execution clk = {} pc = 0x{:x?}",
            self.state.global_clk,
            self.state.pc
        );
        // Flush remaining stdout/stderr
        for (fd, buf) in self.io_buf.iter() {
            if !buf.is_empty() {
                match fd {
                    1 => {
                        println!("stdout: {}", buf);
                    }
                    2 => {
                        println!("stderr: {}", buf);
                    }
                    _ => {}
                }
            }
        }

        // Flush trace buf
        if let Some(ref mut buf) = self.trace_buf {
            buf.flush().unwrap();
        }

        // SECTION: Set up all MemoryInitializeFinalizeEvents needed for memory argument.
        let memory_finalize_events = &mut self.record.memory_finalize_events;

        // We handle the addr = 0 case separately, as we constrain it to be 0 in the first row
        // of the memory finalize table so it must be first in the array of events.
        let addr_0_record = self.state.memory.get(&0u32);

        let addr_0_final_record = match addr_0_record {
            Some(record) => record,
            None => &MemoryRecord {
                value: 0,
                shard: 0,
                timestamp: 0,
            },
        };
        memory_finalize_events.push(MemoryInitializeFinalizeEvent::finalize_from_record(
            0,
            addr_0_final_record,
        ));

        for addr in self.state.memory.keys() {
            if addr == &0 {
                continue; // We handle addr = 0 separately above.
            }

            let record = *self.state.memory.get(addr).unwrap();

            memory_finalize_events.push(MemoryInitializeFinalizeEvent::finalize_from_record(
                *addr, &record,
            ));
        }
    }

    fn get_syscall(&mut self, code: SyscallCode) -> Option<&Arc<dyn Syscall>> {
        self.syscall_map.get(&code)
    }
}

#[cfg(test)]
pub mod tests {

    use crate::{
        runtime::Register,
        utils::{
            tests::{FIBONACCI_ELF, PANIC_ELF, SSZ_WITHDRAWALS_ELF},
            SP1CoreOpts,
        },
    };

    use super::{Instruction, Opcode, Program, Runtime};

    pub fn simple_program() -> Program {
        let instructions = vec![
            Instruction::new(Opcode::ADD, 29, 0, 5, false, true),
            Instruction::new(Opcode::ADD, 30, 0, 37, false, true),
            Instruction::new(Opcode::ADD, 31, 30, 29, false, false),
        ];
        Program::new(instructions, 0, 0)
    }

    pub fn fibonacci_program() -> Program {
        Program::from(FIBONACCI_ELF)
    }

    pub fn ssz_withdrawals_program() -> Program {
        Program::from(SSZ_WITHDRAWALS_ELF)
    }

    pub fn panic_program() -> Program {
        Program::from(PANIC_ELF)
    }

    #[test]
    fn test_simple_program_run() {
        let program = simple_program();
        let mut runtime = Runtime::new(program, SP1CoreOpts::default());
        runtime.run().unwrap();
        assert_eq!(runtime.register(Register::X31), 42);
    }

    #[test]
    fn test_ssz_withdrawals_program_run_report() {
        let program = ssz_withdrawals_program();
        let mut runtime = Runtime::new(program, SP1CoreOpts::default());
        runtime.run().unwrap();
        assert_eq!(runtime.report, {
            use super::Opcode::*;
            use super::SyscallCode::*;
            super::ExecutionReport {
                instruction_counts: [
                    (LB, 10723),
                    (DIVU, 6),
                    (LW, 237094),
                    (JALR, 38749),
                    (XOR, 242242),
                    (BEQ, 26917),
                    (AND, 151701),
                    (SB, 58448),
                    (MUL, 4036),
                    (SLTU, 16766),
                    (ADD, 583439),
                    (JAL, 5372),
                    (LBU, 57950),
                    (SRL, 293010),
                    (SW, 312781),
                    (ECALL, 2264),
                    (BLTU, 43457),
                    (BGEU, 5917),
                    (BLT, 1141),
                    (SUB, 12382),
                    (BGE, 237),
                    (MULHU, 1152),
                    (BNE, 51442),
                    (AUIPC, 19488),
                    (OR, 301944),
                    (SLL, 278698),
                ]
                .into(),
                syscall_counts: [
                    (COMMIT_DEFERRED_PROOFS, 8),
                    (SHA_EXTEND, 1091),
                    (COMMIT, 8),
                    (WRITE, 65),
                    (SHA_COMPRESS, 1091),
                    (HALT, 1),
                ]
                .into(),
            }
        });
        assert_eq!(runtime.report.total_instruction_count(), 2757356);
    }

    #[test]
    #[should_panic]
    fn test_panic() {
        let program = panic_program();
        let mut runtime = Runtime::new(program, SP1CoreOpts::default());
        runtime.run().unwrap();
    }

    #[test]
    fn test_add() {
        // main:
        //     addi x29, x0, 5
        //     addi x30, x0, 37
        //     add x31, x30, x29
        let instructions = vec![
            Instruction::new(Opcode::ADD, 29, 0, 5, false, true),
            Instruction::new(Opcode::ADD, 30, 0, 37, false, true),
            Instruction::new(Opcode::ADD, 31, 30, 29, false, false),
        ];
        let program = Program::new(instructions, 0, 0);
        let mut runtime = Runtime::new(program, SP1CoreOpts::default());
        runtime.run().unwrap();
        assert_eq!(runtime.register(Register::X31), 42);
    }

    #[test]
    fn test_sub() {
        //     addi x29, x0, 5
        //     addi x30, x0, 37
        //     sub x31, x30, x29
        let instructions = vec![
            Instruction::new(Opcode::ADD, 29, 0, 5, false, true),
            Instruction::new(Opcode::ADD, 30, 0, 37, false, true),
            Instruction::new(Opcode::SUB, 31, 30, 29, false, false),
        ];
        let program = Program::new(instructions, 0, 0);

        let mut runtime = Runtime::new(program, SP1CoreOpts::default());
        runtime.run().unwrap();
        assert_eq!(runtime.register(Register::X31), 32);
    }

    #[test]
    fn test_xor() {
        //     addi x29, x0, 5
        //     addi x30, x0, 37
        //     xor x31, x30, x29
        let instructions = vec![
            Instruction::new(Opcode::ADD, 29, 0, 5, false, true),
            Instruction::new(Opcode::ADD, 30, 0, 37, false, true),
            Instruction::new(Opcode::XOR, 31, 30, 29, false, false),
        ];
        let program = Program::new(instructions, 0, 0);

        let mut runtime = Runtime::new(program, SP1CoreOpts::default());
        runtime.run().unwrap();
        assert_eq!(runtime.register(Register::X31), 32);
    }

    #[test]
    fn test_or() {
        //     addi x29, x0, 5
        //     addi x30, x0, 37
        //     or x31, x30, x29
        let instructions = vec![
            Instruction::new(Opcode::ADD, 29, 0, 5, false, true),
            Instruction::new(Opcode::ADD, 30, 0, 37, false, true),
            Instruction::new(Opcode::OR, 31, 30, 29, false, false),
        ];
        let program = Program::new(instructions, 0, 0);

        let mut runtime = Runtime::new(program, SP1CoreOpts::default());

        runtime.run().unwrap();
        assert_eq!(runtime.register(Register::X31), 37);
    }

    #[test]
    fn test_and() {
        //     addi x29, x0, 5
        //     addi x30, x0, 37
        //     and x31, x30, x29
        let instructions = vec![
            Instruction::new(Opcode::ADD, 29, 0, 5, false, true),
            Instruction::new(Opcode::ADD, 30, 0, 37, false, true),
            Instruction::new(Opcode::AND, 31, 30, 29, false, false),
        ];
        let program = Program::new(instructions, 0, 0);

        let mut runtime = Runtime::new(program, SP1CoreOpts::default());
        runtime.run().unwrap();
        assert_eq!(runtime.register(Register::X31), 5);
    }

    #[test]
    fn test_sll() {
        //     addi x29, x0, 5
        //     addi x30, x0, 37
        //     sll x31, x30, x29
        let instructions = vec![
            Instruction::new(Opcode::ADD, 29, 0, 5, false, true),
            Instruction::new(Opcode::ADD, 30, 0, 37, false, true),
            Instruction::new(Opcode::SLL, 31, 30, 29, false, false),
        ];
        let program = Program::new(instructions, 0, 0);

        let mut runtime = Runtime::new(program, SP1CoreOpts::default());
        runtime.run().unwrap();
        assert_eq!(runtime.register(Register::X31), 1184);
    }

    #[test]
    fn test_srl() {
        //     addi x29, x0, 5
        //     addi x30, x0, 37
        //     srl x31, x30, x29
        let instructions = vec![
            Instruction::new(Opcode::ADD, 29, 0, 5, false, true),
            Instruction::new(Opcode::ADD, 30, 0, 37, false, true),
            Instruction::new(Opcode::SRL, 31, 30, 29, false, false),
        ];
        let program = Program::new(instructions, 0, 0);

        let mut runtime = Runtime::new(program, SP1CoreOpts::default());
        runtime.run().unwrap();
        assert_eq!(runtime.register(Register::X31), 1);
    }

    #[test]
    fn test_sra() {
        //     addi x29, x0, 5
        //     addi x30, x0, 37
        //     sra x31, x30, x29
        let instructions = vec![
            Instruction::new(Opcode::ADD, 29, 0, 5, false, true),
            Instruction::new(Opcode::ADD, 30, 0, 37, false, true),
            Instruction::new(Opcode::SRA, 31, 30, 29, false, false),
        ];
        let program = Program::new(instructions, 0, 0);

        let mut runtime = Runtime::new(program, SP1CoreOpts::default());
        runtime.run().unwrap();
        assert_eq!(runtime.register(Register::X31), 1);
    }

    #[test]
    fn test_slt() {
        //     addi x29, x0, 5
        //     addi x30, x0, 37
        //     slt x31, x30, x29
        let instructions = vec![
            Instruction::new(Opcode::ADD, 29, 0, 5, false, true),
            Instruction::new(Opcode::ADD, 30, 0, 37, false, true),
            Instruction::new(Opcode::SLT, 31, 30, 29, false, false),
        ];
        let program = Program::new(instructions, 0, 0);

        let mut runtime = Runtime::new(program, SP1CoreOpts::default());
        runtime.run().unwrap();
        assert_eq!(runtime.register(Register::X31), 0);
    }

    #[test]
    fn test_sltu() {
        //     addi x29, x0, 5
        //     addi x30, x0, 37
        //     sltu x31, x30, x29
        let instructions = vec![
            Instruction::new(Opcode::ADD, 29, 0, 5, false, true),
            Instruction::new(Opcode::ADD, 30, 0, 37, false, true),
            Instruction::new(Opcode::SLTU, 31, 30, 29, false, false),
        ];
        let program = Program::new(instructions, 0, 0);

        let mut runtime = Runtime::new(program, SP1CoreOpts::default());
        runtime.run().unwrap();
        assert_eq!(runtime.register(Register::X31), 0);
    }

    #[test]
    fn test_addi() {
        //     addi x29, x0, 5
        //     addi x30, x29, 37
        //     addi x31, x30, 42
        let instructions = vec![
            Instruction::new(Opcode::ADD, 29, 0, 5, false, true),
            Instruction::new(Opcode::ADD, 30, 29, 37, false, true),
            Instruction::new(Opcode::ADD, 31, 30, 42, false, true),
        ];
        let program = Program::new(instructions, 0, 0);

        let mut runtime = Runtime::new(program, SP1CoreOpts::default());
        runtime.run().unwrap();
        assert_eq!(runtime.register(Register::X31), 84);
    }

    #[test]
    fn test_addi_negative() {
        //     addi x29, x0, 5
        //     addi x30, x29, -1
        //     addi x31, x30, 4
        let instructions = vec![
            Instruction::new(Opcode::ADD, 29, 0, 5, false, true),
            Instruction::new(Opcode::ADD, 30, 29, 0xffffffff, false, true),
            Instruction::new(Opcode::ADD, 31, 30, 4, false, true),
        ];
        let program = Program::new(instructions, 0, 0);
        let mut runtime = Runtime::new(program, SP1CoreOpts::default());
        runtime.run().unwrap();
        assert_eq!(runtime.register(Register::X31), 5 - 1 + 4);
    }

    #[test]
    fn test_xori() {
        //     addi x29, x0, 5
        //     xori x30, x29, 37
        //     xori x31, x30, 42
        let instructions = vec![
            Instruction::new(Opcode::ADD, 29, 0, 5, false, true),
            Instruction::new(Opcode::XOR, 30, 29, 37, false, true),
            Instruction::new(Opcode::XOR, 31, 30, 42, false, true),
        ];
        let program = Program::new(instructions, 0, 0);
        let mut runtime = Runtime::new(program, SP1CoreOpts::default());
        runtime.run().unwrap();
        assert_eq!(runtime.register(Register::X31), 10);
    }

    #[test]
    fn test_ori() {
        //     addi x29, x0, 5
        //     ori x30, x29, 37
        //     ori x31, x30, 42
        let instructions = vec![
            Instruction::new(Opcode::ADD, 29, 0, 5, false, true),
            Instruction::new(Opcode::OR, 30, 29, 37, false, true),
            Instruction::new(Opcode::OR, 31, 30, 42, false, true),
        ];
        let program = Program::new(instructions, 0, 0);
        let mut runtime = Runtime::new(program, SP1CoreOpts::default());
        runtime.run().unwrap();
        assert_eq!(runtime.register(Register::X31), 47);
    }

    #[test]
    fn test_andi() {
        //     addi x29, x0, 5
        //     andi x30, x29, 37
        //     andi x31, x30, 42
        let instructions = vec![
            Instruction::new(Opcode::ADD, 29, 0, 5, false, true),
            Instruction::new(Opcode::AND, 30, 29, 37, false, true),
            Instruction::new(Opcode::AND, 31, 30, 42, false, true),
        ];
        let program = Program::new(instructions, 0, 0);
        let mut runtime = Runtime::new(program, SP1CoreOpts::default());
        runtime.run().unwrap();
        assert_eq!(runtime.register(Register::X31), 0);
    }

    #[test]
    fn test_slli() {
        //     addi x29, x0, 5
        //     slli x31, x29, 37
        let instructions = vec![
            Instruction::new(Opcode::ADD, 29, 0, 5, false, true),
            Instruction::new(Opcode::SLL, 31, 29, 4, false, true),
        ];
        let program = Program::new(instructions, 0, 0);
        let mut runtime = Runtime::new(program, SP1CoreOpts::default());
        runtime.run().unwrap();
        assert_eq!(runtime.register(Register::X31), 80);
    }

    #[test]
    fn test_srli() {
        //    addi x29, x0, 5
        //    srli x31, x29, 37
        let instructions = vec![
            Instruction::new(Opcode::ADD, 29, 0, 42, false, true),
            Instruction::new(Opcode::SRL, 31, 29, 4, false, true),
        ];
        let program = Program::new(instructions, 0, 0);
        let mut runtime = Runtime::new(program, SP1CoreOpts::default());
        runtime.run().unwrap();
        assert_eq!(runtime.register(Register::X31), 2);
    }

    #[test]
    fn test_srai() {
        //   addi x29, x0, 5
        //   srai x31, x29, 37
        let instructions = vec![
            Instruction::new(Opcode::ADD, 29, 0, 42, false, true),
            Instruction::new(Opcode::SRA, 31, 29, 4, false, true),
        ];
        let program = Program::new(instructions, 0, 0);
        let mut runtime = Runtime::new(program, SP1CoreOpts::default());
        runtime.run().unwrap();
        assert_eq!(runtime.register(Register::X31), 2);
    }

    #[test]
    fn test_slti() {
        //   addi x29, x0, 5
        //   slti x31, x29, 37
        let instructions = vec![
            Instruction::new(Opcode::ADD, 29, 0, 42, false, true),
            Instruction::new(Opcode::SLT, 31, 29, 37, false, true),
        ];
        let program = Program::new(instructions, 0, 0);
        let mut runtime = Runtime::new(program, SP1CoreOpts::default());
        runtime.run().unwrap();
        assert_eq!(runtime.register(Register::X31), 0);
    }

    #[test]
    fn test_sltiu() {
        //   addi x29, x0, 5
        //   sltiu x31, x29, 37
        let instructions = vec![
            Instruction::new(Opcode::ADD, 29, 0, 42, false, true),
            Instruction::new(Opcode::SLTU, 31, 29, 37, false, true),
        ];
        let program = Program::new(instructions, 0, 0);
        let mut runtime = Runtime::new(program, SP1CoreOpts::default());
        runtime.run().unwrap();
        assert_eq!(runtime.register(Register::X31), 0);
    }

    #[test]
    fn test_jalr() {
        //   addi x11, x11, 100
        //   jalr x5, x11, 8
        //
        // `JALR rd offset(rs)` reads the value at rs, adds offset to it and uses it as the
        // destination address. It then stores the address of the next instruction in rd in case
        // we'd want to come back here.

        let instructions = vec![
            Instruction::new(Opcode::ADD, 11, 11, 100, false, true),
            Instruction::new(Opcode::JALR, 5, 11, 8, false, true),
        ];
        let program = Program::new(instructions, 0, 0);
        let mut runtime = Runtime::new(program, SP1CoreOpts::default());
        runtime.run().unwrap();
        assert_eq!(runtime.registers()[Register::X5 as usize], 8);
        assert_eq!(runtime.registers()[Register::X11 as usize], 100);
        assert_eq!(runtime.state.pc, 108);
    }

    fn simple_op_code_test(opcode: Opcode, expected: u32, a: u32, b: u32) {
        let instructions = vec![
            Instruction::new(Opcode::ADD, 10, 0, a, false, true),
            Instruction::new(Opcode::ADD, 11, 0, b, false, true),
            Instruction::new(opcode, 12, 10, 11, false, false),
        ];
        let program = Program::new(instructions, 0, 0);
        let mut runtime = Runtime::new(program, SP1CoreOpts::default());
        runtime.run().unwrap();
        assert_eq!(runtime.registers()[Register::X12 as usize], expected);
    }

    #[test]
    fn multiplication_tests() {
        simple_op_code_test(Opcode::MULHU, 0x00000000, 0x00000000, 0x00000000);
        simple_op_code_test(Opcode::MULHU, 0x00000000, 0x00000001, 0x00000001);
        simple_op_code_test(Opcode::MULHU, 0x00000000, 0x00000003, 0x00000007);
        simple_op_code_test(Opcode::MULHU, 0x00000000, 0x00000000, 0xffff8000);
        simple_op_code_test(Opcode::MULHU, 0x00000000, 0x80000000, 0x00000000);
        simple_op_code_test(Opcode::MULHU, 0x7fffc000, 0x80000000, 0xffff8000);
        simple_op_code_test(Opcode::MULHU, 0x0001fefe, 0xaaaaaaab, 0x0002fe7d);
        simple_op_code_test(Opcode::MULHU, 0x0001fefe, 0x0002fe7d, 0xaaaaaaab);
        simple_op_code_test(Opcode::MULHU, 0xfe010000, 0xff000000, 0xff000000);
        simple_op_code_test(Opcode::MULHU, 0xfffffffe, 0xffffffff, 0xffffffff);
        simple_op_code_test(Opcode::MULHU, 0x00000000, 0xffffffff, 0x00000001);
        simple_op_code_test(Opcode::MULHU, 0x00000000, 0x00000001, 0xffffffff);

        simple_op_code_test(Opcode::MULHSU, 0x00000000, 0x00000000, 0x00000000);
        simple_op_code_test(Opcode::MULHSU, 0x00000000, 0x00000001, 0x00000001);
        simple_op_code_test(Opcode::MULHSU, 0x00000000, 0x00000003, 0x00000007);
        simple_op_code_test(Opcode::MULHSU, 0x00000000, 0x00000000, 0xffff8000);
        simple_op_code_test(Opcode::MULHSU, 0x00000000, 0x80000000, 0x00000000);
        simple_op_code_test(Opcode::MULHSU, 0x80004000, 0x80000000, 0xffff8000);
        simple_op_code_test(Opcode::MULHSU, 0xffff0081, 0xaaaaaaab, 0x0002fe7d);
        simple_op_code_test(Opcode::MULHSU, 0x0001fefe, 0x0002fe7d, 0xaaaaaaab);
        simple_op_code_test(Opcode::MULHSU, 0xff010000, 0xff000000, 0xff000000);
        simple_op_code_test(Opcode::MULHSU, 0xffffffff, 0xffffffff, 0xffffffff);
        simple_op_code_test(Opcode::MULHSU, 0xffffffff, 0xffffffff, 0x00000001);
        simple_op_code_test(Opcode::MULHSU, 0x00000000, 0x00000001, 0xffffffff);

        simple_op_code_test(Opcode::MULH, 0x00000000, 0x00000000, 0x00000000);
        simple_op_code_test(Opcode::MULH, 0x00000000, 0x00000001, 0x00000001);
        simple_op_code_test(Opcode::MULH, 0x00000000, 0x00000003, 0x00000007);
        simple_op_code_test(Opcode::MULH, 0x00000000, 0x00000000, 0xffff8000);
        simple_op_code_test(Opcode::MULH, 0x00000000, 0x80000000, 0x00000000);
        simple_op_code_test(Opcode::MULH, 0x00000000, 0x80000000, 0x00000000);
        simple_op_code_test(Opcode::MULH, 0xffff0081, 0xaaaaaaab, 0x0002fe7d);
        simple_op_code_test(Opcode::MULH, 0xffff0081, 0x0002fe7d, 0xaaaaaaab);
        simple_op_code_test(Opcode::MULH, 0x00010000, 0xff000000, 0xff000000);
        simple_op_code_test(Opcode::MULH, 0x00000000, 0xffffffff, 0xffffffff);
        simple_op_code_test(Opcode::MULH, 0xffffffff, 0xffffffff, 0x00000001);
        simple_op_code_test(Opcode::MULH, 0xffffffff, 0x00000001, 0xffffffff);

        simple_op_code_test(Opcode::MUL, 0x00001200, 0x00007e00, 0xb6db6db7);
        simple_op_code_test(Opcode::MUL, 0x00001240, 0x00007fc0, 0xb6db6db7);
        simple_op_code_test(Opcode::MUL, 0x00000000, 0x00000000, 0x00000000);
        simple_op_code_test(Opcode::MUL, 0x00000001, 0x00000001, 0x00000001);
        simple_op_code_test(Opcode::MUL, 0x00000015, 0x00000003, 0x00000007);
        simple_op_code_test(Opcode::MUL, 0x00000000, 0x00000000, 0xffff8000);
        simple_op_code_test(Opcode::MUL, 0x00000000, 0x80000000, 0x00000000);
        simple_op_code_test(Opcode::MUL, 0x00000000, 0x80000000, 0xffff8000);
        simple_op_code_test(Opcode::MUL, 0x0000ff7f, 0xaaaaaaab, 0x0002fe7d);
        simple_op_code_test(Opcode::MUL, 0x0000ff7f, 0x0002fe7d, 0xaaaaaaab);
        simple_op_code_test(Opcode::MUL, 0x00000000, 0xff000000, 0xff000000);
        simple_op_code_test(Opcode::MUL, 0x00000001, 0xffffffff, 0xffffffff);
        simple_op_code_test(Opcode::MUL, 0xffffffff, 0xffffffff, 0x00000001);
        simple_op_code_test(Opcode::MUL, 0xffffffff, 0x00000001, 0xffffffff);
    }

    fn neg(a: u32) -> u32 {
        u32::MAX - a + 1
    }

    #[test]
    fn division_tests() {
        simple_op_code_test(Opcode::DIVU, 3, 20, 6);
        simple_op_code_test(Opcode::DIVU, 715827879, u32::MAX - 20 + 1, 6);
        simple_op_code_test(Opcode::DIVU, 0, 20, u32::MAX - 6 + 1);
        simple_op_code_test(Opcode::DIVU, 0, u32::MAX - 20 + 1, u32::MAX - 6 + 1);

        simple_op_code_test(Opcode::DIVU, 1 << 31, 1 << 31, 1);
        simple_op_code_test(Opcode::DIVU, 0, 1 << 31, u32::MAX - 1 + 1);

        simple_op_code_test(Opcode::DIVU, u32::MAX, 1 << 31, 0);
        simple_op_code_test(Opcode::DIVU, u32::MAX, 1, 0);
        simple_op_code_test(Opcode::DIVU, u32::MAX, 0, 0);

        simple_op_code_test(Opcode::DIV, 3, 18, 6);
        simple_op_code_test(Opcode::DIV, neg(6), neg(24), 4);
        simple_op_code_test(Opcode::DIV, neg(2), 16, neg(8));
        simple_op_code_test(Opcode::DIV, neg(1), 0, 0);

        // Overflow cases
        simple_op_code_test(Opcode::DIV, 1 << 31, 1 << 31, neg(1));
        simple_op_code_test(Opcode::REM, 0, 1 << 31, neg(1));
    }

    #[test]
    fn remainder_tests() {
        simple_op_code_test(Opcode::REM, 7, 16, 9);
        simple_op_code_test(Opcode::REM, neg(4), neg(22), 6);
        simple_op_code_test(Opcode::REM, 1, 25, neg(3));
        simple_op_code_test(Opcode::REM, neg(2), neg(22), neg(4));
        simple_op_code_test(Opcode::REM, 0, 873, 1);
        simple_op_code_test(Opcode::REM, 0, 873, neg(1));
        simple_op_code_test(Opcode::REM, 5, 5, 0);
        simple_op_code_test(Opcode::REM, neg(5), neg(5), 0);
        simple_op_code_test(Opcode::REM, 0, 0, 0);

        simple_op_code_test(Opcode::REMU, 4, 18, 7);
        simple_op_code_test(Opcode::REMU, 6, neg(20), 11);
        simple_op_code_test(Opcode::REMU, 23, 23, neg(6));
        simple_op_code_test(Opcode::REMU, neg(21), neg(21), neg(11));
        simple_op_code_test(Opcode::REMU, 5, 5, 0);
        simple_op_code_test(Opcode::REMU, neg(1), neg(1), 0);
        simple_op_code_test(Opcode::REMU, 0, 0, 0);
    }

    #[test]
    fn shift_tests() {
        simple_op_code_test(Opcode::SLL, 0x00000001, 0x00000001, 0);
        simple_op_code_test(Opcode::SLL, 0x00000002, 0x00000001, 1);
        simple_op_code_test(Opcode::SLL, 0x00000080, 0x00000001, 7);
        simple_op_code_test(Opcode::SLL, 0x00004000, 0x00000001, 14);
        simple_op_code_test(Opcode::SLL, 0x80000000, 0x00000001, 31);
        simple_op_code_test(Opcode::SLL, 0xffffffff, 0xffffffff, 0);
        simple_op_code_test(Opcode::SLL, 0xfffffffe, 0xffffffff, 1);
        simple_op_code_test(Opcode::SLL, 0xffffff80, 0xffffffff, 7);
        simple_op_code_test(Opcode::SLL, 0xffffc000, 0xffffffff, 14);
        simple_op_code_test(Opcode::SLL, 0x80000000, 0xffffffff, 31);
        simple_op_code_test(Opcode::SLL, 0x21212121, 0x21212121, 0);
        simple_op_code_test(Opcode::SLL, 0x42424242, 0x21212121, 1);
        simple_op_code_test(Opcode::SLL, 0x90909080, 0x21212121, 7);
        simple_op_code_test(Opcode::SLL, 0x48484000, 0x21212121, 14);
        simple_op_code_test(Opcode::SLL, 0x80000000, 0x21212121, 31);
        simple_op_code_test(Opcode::SLL, 0x21212121, 0x21212121, 0xffffffe0);
        simple_op_code_test(Opcode::SLL, 0x42424242, 0x21212121, 0xffffffe1);
        simple_op_code_test(Opcode::SLL, 0x90909080, 0x21212121, 0xffffffe7);
        simple_op_code_test(Opcode::SLL, 0x48484000, 0x21212121, 0xffffffee);
        simple_op_code_test(Opcode::SLL, 0x00000000, 0x21212120, 0xffffffff);

        simple_op_code_test(Opcode::SRL, 0xffff8000, 0xffff8000, 0);
        simple_op_code_test(Opcode::SRL, 0x7fffc000, 0xffff8000, 1);
        simple_op_code_test(Opcode::SRL, 0x01ffff00, 0xffff8000, 7);
        simple_op_code_test(Opcode::SRL, 0x0003fffe, 0xffff8000, 14);
        simple_op_code_test(Opcode::SRL, 0x0001ffff, 0xffff8001, 15);
        simple_op_code_test(Opcode::SRL, 0xffffffff, 0xffffffff, 0);
        simple_op_code_test(Opcode::SRL, 0x7fffffff, 0xffffffff, 1);
        simple_op_code_test(Opcode::SRL, 0x01ffffff, 0xffffffff, 7);
        simple_op_code_test(Opcode::SRL, 0x0003ffff, 0xffffffff, 14);
        simple_op_code_test(Opcode::SRL, 0x00000001, 0xffffffff, 31);
        simple_op_code_test(Opcode::SRL, 0x21212121, 0x21212121, 0);
        simple_op_code_test(Opcode::SRL, 0x10909090, 0x21212121, 1);
        simple_op_code_test(Opcode::SRL, 0x00424242, 0x21212121, 7);
        simple_op_code_test(Opcode::SRL, 0x00008484, 0x21212121, 14);
        simple_op_code_test(Opcode::SRL, 0x00000000, 0x21212121, 31);
        simple_op_code_test(Opcode::SRL, 0x21212121, 0x21212121, 0xffffffe0);
        simple_op_code_test(Opcode::SRL, 0x10909090, 0x21212121, 0xffffffe1);
        simple_op_code_test(Opcode::SRL, 0x00424242, 0x21212121, 0xffffffe7);
        simple_op_code_test(Opcode::SRL, 0x00008484, 0x21212121, 0xffffffee);
        simple_op_code_test(Opcode::SRL, 0x00000000, 0x21212121, 0xffffffff);

        simple_op_code_test(Opcode::SRA, 0x00000000, 0x00000000, 0);
        simple_op_code_test(Opcode::SRA, 0xc0000000, 0x80000000, 1);
        simple_op_code_test(Opcode::SRA, 0xff000000, 0x80000000, 7);
        simple_op_code_test(Opcode::SRA, 0xfffe0000, 0x80000000, 14);
        simple_op_code_test(Opcode::SRA, 0xffffffff, 0x80000001, 31);
        simple_op_code_test(Opcode::SRA, 0x7fffffff, 0x7fffffff, 0);
        simple_op_code_test(Opcode::SRA, 0x3fffffff, 0x7fffffff, 1);
        simple_op_code_test(Opcode::SRA, 0x00ffffff, 0x7fffffff, 7);
        simple_op_code_test(Opcode::SRA, 0x0001ffff, 0x7fffffff, 14);
        simple_op_code_test(Opcode::SRA, 0x00000000, 0x7fffffff, 31);
        simple_op_code_test(Opcode::SRA, 0x81818181, 0x81818181, 0);
        simple_op_code_test(Opcode::SRA, 0xc0c0c0c0, 0x81818181, 1);
        simple_op_code_test(Opcode::SRA, 0xff030303, 0x81818181, 7);
        simple_op_code_test(Opcode::SRA, 0xfffe0606, 0x81818181, 14);
        simple_op_code_test(Opcode::SRA, 0xffffffff, 0x81818181, 31);
    }

    pub fn simple_memory_program() -> Program {
        let instructions = vec![
            Instruction::new(Opcode::ADD, 29, 0, 0x12348765, false, true),
            // SW and LW
            Instruction::new(Opcode::SW, 29, 0, 0x27654320, false, true),
            Instruction::new(Opcode::LW, 28, 0, 0x27654320, false, true),
            // LBU
            Instruction::new(Opcode::LBU, 27, 0, 0x27654320, false, true),
            Instruction::new(Opcode::LBU, 26, 0, 0x27654321, false, true),
            Instruction::new(Opcode::LBU, 25, 0, 0x27654322, false, true),
            Instruction::new(Opcode::LBU, 24, 0, 0x27654323, false, true),
            // LB
            Instruction::new(Opcode::LB, 23, 0, 0x27654320, false, true),
            Instruction::new(Opcode::LB, 22, 0, 0x27654321, false, true),
            // LHU
            Instruction::new(Opcode::LHU, 21, 0, 0x27654320, false, true),
            Instruction::new(Opcode::LHU, 20, 0, 0x27654322, false, true),
            // LU
            Instruction::new(Opcode::LH, 19, 0, 0x27654320, false, true),
            Instruction::new(Opcode::LH, 18, 0, 0x27654322, false, true),
            // SB
            Instruction::new(Opcode::ADD, 17, 0, 0x38276525, false, true),
            // Save the value 0x12348765 into address 0x43627530
            Instruction::new(Opcode::SW, 29, 0, 0x43627530, false, true),
            Instruction::new(Opcode::SB, 17, 0, 0x43627530, false, true),
            Instruction::new(Opcode::LW, 16, 0, 0x43627530, false, true),
            Instruction::new(Opcode::SB, 17, 0, 0x43627531, false, true),
            Instruction::new(Opcode::LW, 15, 0, 0x43627530, false, true),
            Instruction::new(Opcode::SB, 17, 0, 0x43627532, false, true),
            Instruction::new(Opcode::LW, 14, 0, 0x43627530, false, true),
            Instruction::new(Opcode::SB, 17, 0, 0x43627533, false, true),
            Instruction::new(Opcode::LW, 13, 0, 0x43627530, false, true),
            // SH
            // Save the value 0x12348765 into address 0x43627530
            Instruction::new(Opcode::SW, 29, 0, 0x43627530, false, true),
            Instruction::new(Opcode::SH, 17, 0, 0x43627530, false, true),
            Instruction::new(Opcode::LW, 12, 0, 0x43627530, false, true),
            Instruction::new(Opcode::SH, 17, 0, 0x43627532, false, true),
            Instruction::new(Opcode::LW, 11, 0, 0x43627530, false, true),
        ];
        Program::new(instructions, 0, 0)
    }

    #[test]
    fn test_simple_memory_program_run() {
        let program = simple_memory_program();
        let mut runtime = Runtime::new(program, SP1CoreOpts::default());
        runtime.run().unwrap();

        // Assert SW & LW case
        assert_eq!(runtime.register(Register::X28), 0x12348765);

        // Assert LBU cases
        assert_eq!(runtime.register(Register::X27), 0x65);
        assert_eq!(runtime.register(Register::X26), 0x87);
        assert_eq!(runtime.register(Register::X25), 0x34);
        assert_eq!(runtime.register(Register::X24), 0x12);

        // Assert LB cases
        assert_eq!(runtime.register(Register::X23), 0x65);
        assert_eq!(runtime.register(Register::X22), 0xffffff87);

        // Assert LHU cases
        assert_eq!(runtime.register(Register::X21), 0x8765);
        assert_eq!(runtime.register(Register::X20), 0x1234);

        // Assert LH cases
        assert_eq!(runtime.register(Register::X19), 0xffff8765);
        assert_eq!(runtime.register(Register::X18), 0x1234);

        // Assert SB cases
        assert_eq!(runtime.register(Register::X16), 0x12348725);
        assert_eq!(runtime.register(Register::X15), 0x12342525);
        assert_eq!(runtime.register(Register::X14), 0x12252525);
        assert_eq!(runtime.register(Register::X13), 0x25252525);

        // Assert SH cases
        assert_eq!(runtime.register(Register::X12), 0x12346525);
        assert_eq!(runtime.register(Register::X11), 0x65256525);
    }
}<|MERGE_RESOLUTION|>--- conflicted
+++ resolved
@@ -832,9 +832,6 @@
                 b = self.rr(Register::X10, MemoryAccessPosition::B);
                 let syscall = SyscallCode::from_u32(syscall_id);
 
-<<<<<<< HEAD
-                let global_clk = self.state.global_clk;
-=======
                 if self.should_report && !self.unconstrained {
                     self.report
                         .syscall_counts
@@ -842,14 +839,18 @@
                         .and_modify(|c| *c += 1)
                         .or_insert(1);
                 }
->>>>>>> 8c0f5010
 
                 let syscall_impl = self.get_syscall(syscall).cloned();
                 let mut precompile_rt = SyscallContext::new(self);
 
-                println!(
+                let global_clk = self.state.global_clk;
+                log::debug!(
                     "[clk: {}, pc: 0x{:x}] ecall syscall_id=0x{:x}, b: 0x{:x}, c: 0x{:x}",
-                    global_clk, pc, syscall_id, b, c,
+                    global_clk,
+                    pc,
+                    syscall_id,
+                    b,
+                    c,
                 );
                 let (precompile_next_pc, precompile_cycles, returned_exit_code) =
                     if let Some(syscall_impl) = syscall_impl {
