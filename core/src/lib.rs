--- conflicted
+++ resolved
@@ -37,8 +37,4 @@
 /// This string should be updated whenever any step in verifying an SP1 proof changes, including
 /// core, recursion, and plonk-bn254. This string is used to download SP1 artifacts and the gnark
 /// docker image.
-<<<<<<< HEAD
-pub const SP1_CIRCUIT_VERSION: &str = "v1.0.0-rc.1-scroll";
-=======
-pub const SP1_CIRCUIT_VERSION: &str = "v1.0.1";
->>>>>>> dd032eb2
+pub const SP1_CIRCUIT_VERSION: &str = "v1.0.1-scroll";