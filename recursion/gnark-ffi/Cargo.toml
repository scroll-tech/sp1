[package]
name = "sp1-recursion-gnark-ffi"
version = "0.1.0"
edition = "2021"

[dependencies]
p3-field = { workspace = true }
p3-symmetric = { workspace = true }
p3-baby-bear = { workspace = true }
sp1-recursion-compiler = { path = "../compiler" }
sp1-core = { path = "../../core" }
serde = "1.0.201"
serde_json = "1.0.120"
tempfile = "3.10.1"
rand = "0.8"
<<<<<<< HEAD
log = "0.4.22"
num-bigint = "0.4.5"
=======
log = "0.4.21"
num-bigint = "0.4.6"
>>>>>>> dd03edfe
cfg-if = "1.0"
bincode = "1.3.3"
anyhow = "1.0.86"
sha2 = "0.10.8"
hex = "0.4.3"

[build-dependencies]
bindgen = "0.69.4"
cc = "1.0"
cfg-if = "1.0"

[features]
native = []<|MERGE_RESOLUTION|>--- conflicted
+++ resolved
@@ -13,13 +13,8 @@
 serde_json = "1.0.120"
 tempfile = "3.10.1"
 rand = "0.8"
-<<<<<<< HEAD
 log = "0.4.22"
-num-bigint = "0.4.5"
-=======
-log = "0.4.21"
 num-bigint = "0.4.6"
->>>>>>> dd03edfe
 cfg-if = "1.0"
 bincode = "1.3.3"
 anyhow = "1.0.86"
